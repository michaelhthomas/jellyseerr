import {
  ArrowCircleRightIcon,
  CloudIcon,
  CogIcon,
  ExclamationIcon,
  FilmIcon,
  PlayIcon,
  TicketIcon,
} from '@heroicons/react/outline';
import {
  ChevronDoubleDownIcon,
  ChevronDoubleUpIcon,
} from '@heroicons/react/solid';
import { hasFlag } from 'country-flag-icons';
import 'country-flag-icons/3x2/flags.css';
import { uniqBy } from 'lodash';
import Link from 'next/link';
import { useRouter } from 'next/router';
import React, { useEffect, useMemo, useState } from 'react';
import { defineMessages, useIntl } from 'react-intl';
import useSWR from 'swr';
import type { RTRating } from '../../../server/api/rottentomatoes';
import { IssueStatus } from '../../../server/constants/issue';
import { MediaStatus } from '../../../server/constants/media';
import { MediaServerType } from '../../../server/constants/server';
import type { MovieDetails as MovieDetailsType } from '../../../server/models/Movie';
import RTAudFresh from '../../assets/rt_aud_fresh.svg';
import RTAudRotten from '../../assets/rt_aud_rotten.svg';
import RTFresh from '../../assets/rt_fresh.svg';
import RTRotten from '../../assets/rt_rotten.svg';
import TmdbLogo from '../../assets/tmdb_logo.svg';
import useLocale from '../../hooks/useLocale';
import useSettings from '../../hooks/useSettings';
import { Permission, useUser } from '../../hooks/useUser';
import globalMessages from '../../i18n/globalMessages';
import Error from '../../pages/_error';
import { sortCrewPriority } from '../../utils/creditHelpers';
import Button from '../Common/Button';
import CachedImage from '../Common/CachedImage';
import LoadingSpinner from '../Common/LoadingSpinner';
import PageTitle from '../Common/PageTitle';
import PlayButton, { PlayButtonLink } from '../Common/PlayButton';
import ExternalLinkBlock from '../ExternalLinkBlock';
import IssueModal from '../IssueModal';
import ManageSlideOver from '../ManageSlideOver';
import MediaSlider from '../MediaSlider';
import PersonCard from '../PersonCard';
import RequestButton from '../RequestButton';
import Slider from '../Slider';
import StatusBadge from '../StatusBadge';

const messages = defineMessages({
  originaltitle: 'Original Title',
  releasedate:
    '{releaseCount, plural, one {Release Date} other {Release Dates}}',
  revenue: 'Revenue',
  budget: 'Budget',
  watchtrailer: 'Watch Trailer',
  originallanguage: 'Original Language',
  overview: 'Overview',
  runtime: '{minutes} minutes',
  cast: 'Cast',
  recommendations: 'Recommendations',
  similar: 'Similar Titles',
  overviewunavailable: 'Overview unavailable.',
  studio: '{studioCount, plural, one {Studio} other {Studios}}',
  viewfullcrew: 'View Full Crew',
  openradarr: 'Open Movie in Radarr',
  openradarr4k: 'Open Movie in 4K Radarr',
  downloadstatus: 'Download Status',
  play: 'Play on {mediaServerName}',
  play4k: 'Play 4K on {mediaServerName}',
  markavailable: 'Mark as Available',
  mark4kavailable: 'Mark as Available in 4K',
  showmore: 'Show More',
  showless: 'Show Less',
  streamingproviders: 'Currently Streaming On',
  productioncountries:
    'Production {countryCount, plural, one {Country} other {Countries}}',
});

interface MovieDetailsProps {
  movie?: MovieDetailsType;
}

const MovieDetails: React.FC<MovieDetailsProps> = ({ movie }) => {
  const settings = useSettings();
  const { user, hasPermission } = useUser();
  const router = useRouter();
  const intl = useIntl();
  const { locale } = useLocale();
  const [showManager, setShowManager] = useState(
    router.query.manage == '1' ? true : false
  );
  const minStudios = 3;
  const [showMoreStudios, setShowMoreStudios] = useState(false);
  const [showIssueModal, setShowIssueModal] = useState(false);

  const {
    data,
    error,
    mutate: revalidate,
  } = useSWR<MovieDetailsType>(`/api/v1/movie/${router.query.movieId}`, {
    fallbackData: movie,
  });

  const { data: ratingData } = useSWR<RTRating>(
    `/api/v1/movie/${router.query.movieId}/ratings`
  );

  const sortedCrew = useMemo(
    () => sortCrewPriority(data?.credits.crew ?? []),
    [data]
  );

  useEffect(() => {
    setShowManager(router.query.manage == '1' ? true : false);
  }, [router.query.manage]);

  if (!data && !error) {
    return <LoadingSpinner />;
  }

  if (!data) {
    return <Error statusCode={404} />;
  }

  const showAllStudios = data.productionCompanies.length <= minStudios + 1;
  const mediaLinks: PlayButtonLink[] = [];

  if (data.mediaInfo?.mediaUrl) {
    mediaLinks.push({
      text:
        settings.currentSettings.mediaServerType === MediaServerType.JELLYFIN
          ? intl.formatMessage(messages.play, { mediaServerName: 'Jellyfin' })
          : intl.formatMessage(messages.play, { mediaServerName: 'Plex' }),
      url: data.mediaInfo?.mediaUrl,
      svg: <PlayIcon />,
    });
  }

  if (
    data.mediaInfo?.mediaUrl4k &&
    hasPermission([Permission.REQUEST_4K, Permission.REQUEST_4K_TV], {
      type: 'or',
    })
  ) {
    mediaLinks.push({
      text:
        settings.currentSettings.mediaServerType === MediaServerType.JELLYFIN
          ? intl.formatMessage(messages.play4k, { mediaServerName: 'Jellyfin' })
          : intl.formatMessage(messages.play4k, { mediaServerName: 'Plex' }),
      url: data.mediaInfo?.mediaUrl4k,
      svg: <PlayIcon />,
    });
  }

  const trailerUrl = data.relatedVideos
    ?.filter((r) => r.type === 'Trailer')
    .sort((a, b) => a.size - b.size)
    .pop()?.url;

  if (trailerUrl) {
    mediaLinks.push({
      text: intl.formatMessage(messages.watchtrailer),
      url: trailerUrl,
      svg: <FilmIcon />,
    });
  }

  const region = user?.settings?.region
    ? user.settings.region
    : settings.currentSettings.region
    ? settings.currentSettings.region
    : 'US';

  const releases = data.releases.results.find(
    (r) => r.iso_3166_1 === region
  )?.release_dates;

  // Release date types:
  // 1. Premiere
  // 2. Theatrical (limited)
  // 3. Theatrical
  // 4. Digital
  // 5. Physical
  // 6. TV
  const filteredReleases = uniqBy(
    releases?.filter((r) => r.type > 2 && r.type < 6),
    'type'
  );

  const movieAttributes: React.ReactNode[] = [];

  const certification = releases?.find((r) => r.certification)?.certification;
  if (certification) {
    movieAttributes.push(
      <span className="rounded-md border p-0.5 py-0">{certification}</span>
    );
  }

  if (data.runtime) {
    movieAttributes.push(
      intl.formatMessage(messages.runtime, { minutes: data.runtime })
    );
  }

  if (data.genres.length) {
    movieAttributes.push(
      data.genres
        .map((g) => (
          <Link href={`/discover/movies/genre/${g.id}`} key={`genre-${g.id}`}>
            <a className="hover:underline">{g.name}</a>
          </Link>
        ))
        .reduce((prev, curr) => (
          <>
            {intl.formatMessage(globalMessages.delimitedlist, {
              a: prev,
              b: curr,
            })}
          </>
        ))
    );
  }

  const streamingProviders =
    data?.watchProviders?.find((provider) => provider.iso_3166_1 === region)
      ?.flatrate ?? [];

  return (
    <div
      className="media-page"
      style={{
        height: 493,
      }}
    >
      {data.backdropPath && (
        <div className="media-page-bg-image">
          <CachedImage
            alt=""
            src={`https://image.tmdb.org/t/p/w1920_and_h800_multi_faces/${data.backdropPath}`}
            layout="fill"
            objectFit="cover"
            priority
          />
          <div
            className="absolute inset-0"
            style={{
              backgroundImage:
                'linear-gradient(180deg, rgba(17, 24, 39, 0.47) 0%, rgba(17, 24, 39, 1) 100%)',
            }}
          />
        </div>
      )}
      <PageTitle title={data.title} />
      <IssueModal
        onCancel={() => setShowIssueModal(false)}
        show={showIssueModal}
        mediaType="movie"
        tmdbId={data.id}
      />
      <ManageSlideOver
        data={data}
        mediaType="movie"
        onClose={() => {
          setShowManager(false);
          router.push({
            pathname: router.pathname,
            query: { movieId: router.query.movieId },
          });
        }}
        revalidate={() => revalidate()}
        show={showManager}
      />
      <div className="media-header">
        <div className="media-poster">
          <CachedImage
            src={
              data.posterPath
                ? `https://image.tmdb.org/t/p/w600_and_h900_bestv2${data.posterPath}`
                : '/images/overseerr_poster_not_found.png'
            }
            alt=""
            layout="responsive"
            width={600}
            height={900}
            priority
          />
        </div>
        <div className="media-title">
          <div className="media-status">
            <StatusBadge
              status={data.mediaInfo?.status}
              inProgress={(data.mediaInfo?.downloadStatus ?? []).length > 0}
<<<<<<< HEAD
              mediaUrl={data.mediaInfo?.mediaUrl}
=======
              tmdbId={data.mediaInfo?.tmdbId}
              mediaType="movie"
              plexUrl={data.mediaInfo?.mediaUrl}
>>>>>>> 54067e04
            />
            {settings.currentSettings.movie4kEnabled &&
              hasPermission(
                [
                  Permission.MANAGE_REQUESTS,
                  Permission.REQUEST_4K,
                  Permission.REQUEST_4K_MOVIE,
                ],
                {
                  type: 'or',
                }
              ) && (
                <StatusBadge
                  status={data.mediaInfo?.status4k}
                  is4k
                  inProgress={
                    (data.mediaInfo?.downloadStatus4k ?? []).length > 0
                  }
<<<<<<< HEAD
                  mediaUrl4k={data.mediaInfo?.mediaUrl4k}
=======
                  tmdbId={data.mediaInfo?.tmdbId}
                  mediaType="movie"
                  plexUrl={data.mediaInfo?.mediaUrl4k}
>>>>>>> 54067e04
                />
              )}
          </div>
          <h1>
            {data.title}{' '}
            {data.releaseDate && (
              <span className="media-year">
                ({data.releaseDate.slice(0, 4)})
              </span>
            )}
          </h1>
          <span className="media-attributes">
            {movieAttributes.length > 0 &&
              movieAttributes
                .map((t, k) => <span key={k}>{t}</span>)
                .reduce((prev, curr) => (
                  <>
                    {prev}
                    <span>|</span>
                    {curr}
                  </>
                ))}
          </span>
        </div>
        <div className="media-actions">
          <PlayButton links={mediaLinks} />
          <RequestButton
            mediaType="movie"
            media={data.mediaInfo}
            tmdbId={data.id}
            onUpdate={() => revalidate()}
          />
          {(data.mediaInfo?.status === MediaStatus.AVAILABLE ||
            (settings.currentSettings.movie4kEnabled &&
              hasPermission(
                [Permission.REQUEST_4K, Permission.REQUEST_4K_MOVIE],
                {
                  type: 'or',
                }
              ) &&
              data.mediaInfo?.status4k === MediaStatus.AVAILABLE)) &&
            hasPermission(
              [Permission.CREATE_ISSUES, Permission.MANAGE_ISSUES],
              {
                type: 'or',
              }
            ) && (
              <Button
                buttonType="warning"
                className="ml-2 first:ml-0"
                onClick={() => setShowIssueModal(true)}
              >
                <ExclamationIcon />
              </Button>
            )}
          {hasPermission(Permission.MANAGE_REQUESTS) && data.mediaInfo && (
            <Button
              buttonType="default"
              className="relative ml-2 first:ml-0"
              onClick={() => setShowManager(true)}
            >
              <CogIcon className="!mr-0" />
              {hasPermission(
                [Permission.MANAGE_ISSUES, Permission.VIEW_ISSUES],
                {
                  type: 'or',
                }
              ) &&
                (
                  data.mediaInfo?.issues.filter(
                    (issue) => issue.status === IssueStatus.OPEN
                  ) ?? []
                ).length > 0 && (
                  <>
                    <div className="absolute -right-1 -top-1 h-3 w-3 rounded-full bg-red-600" />
                    <div className="absolute -right-1 -top-1 h-3 w-3 animate-ping rounded-full bg-red-600" />
                  </>
                )}
            </Button>
          )}
        </div>
      </div>
      <div className="media-overview">
        <div className="media-overview-left">
          {data.tagline && <div className="tagline">{data.tagline}</div>}
          <h2>{intl.formatMessage(messages.overview)}</h2>
          <p>
            {data.overview
              ? data.overview
              : intl.formatMessage(messages.overviewunavailable)}
          </p>
          {sortedCrew.length > 0 && (
            <>
              <ul className="media-crew">
                {sortedCrew.slice(0, 6).map((person) => (
                  <li key={`crew-${person.job}-${person.id}`}>
                    <span>{person.job}</span>
                    <Link href={`/person/${person.id}`}>
                      <a className="crew-name">{person.name}</a>
                    </Link>
                  </li>
                ))}
              </ul>
              <div className="mt-4 flex justify-end">
                <Link href={`/movie/${data.id}/crew`}>
                  <a className="flex items-center text-gray-400 transition duration-300 hover:text-gray-100">
                    <span>{intl.formatMessage(messages.viewfullcrew)}</span>
                    <ArrowCircleRightIcon className="ml-1.5 inline-block h-5 w-5" />
                  </a>
                </Link>
              </div>
            </>
          )}
        </div>
        <div className="media-overview-right">
          {data.collection && (
            <div className="mb-6">
              <Link href={`/collection/${data.collection.id}`}>
                <a>
                  <div className="group relative z-0 scale-100 transform-gpu cursor-pointer overflow-hidden rounded-lg bg-gray-800 bg-cover bg-center shadow-md ring-1 ring-gray-700 transition duration-300 hover:scale-105 hover:ring-gray-500">
                    <div className="absolute inset-0 z-0">
                      <CachedImage
                        src={`https://image.tmdb.org/t/p/w1440_and_h320_multi_faces/${data.collection.backdropPath}`}
                        alt=""
                        layout="fill"
                        objectFit="cover"
                      />
                      <div
                        className="absolute inset-0"
                        style={{
                          backgroundImage:
                            'linear-gradient(180deg, rgba(31, 41, 55, 0.47) 0%, rgba(31, 41, 55, 0.80) 100%)',
                        }}
                      />
                    </div>
                    <div className="relative z-10 flex h-14 items-center justify-between p-4 text-gray-200 transition duration-300 group-hover:text-white">
                      <div>{data.collection.name}</div>
                      <Button buttonSize="sm">
                        {intl.formatMessage(globalMessages.view)}
                      </Button>
                    </div>
                  </div>
                </a>
              </Link>
            </div>
          )}
          <div className="media-facts">
            {(!!data.voteCount ||
              (ratingData?.criticsRating && !!ratingData?.criticsScore) ||
              (ratingData?.audienceRating && !!ratingData?.audienceScore)) && (
              <div className="media-ratings">
                {ratingData?.criticsRating && !!ratingData?.criticsScore && (
                  <>
                    <span className="media-rating">
                      {ratingData.criticsRating === 'Rotten' ? (
                        <RTRotten className="mr-1 w-6" />
                      ) : (
                        <RTFresh className="mr-1 w-6" />
                      )}
                      {ratingData.criticsScore}%
                    </span>
                  </>
                )}
                {ratingData?.audienceRating && !!ratingData?.audienceScore && (
                  <>
                    <span className="media-rating">
                      {ratingData.audienceRating === 'Spilled' ? (
                        <RTAudRotten className="mr-1 w-6" />
                      ) : (
                        <RTAudFresh className="mr-1 w-6" />
                      )}
                      {ratingData.audienceScore}%
                    </span>
                  </>
                )}
                {!!data.voteCount && (
                  <>
                    <span className="media-rating">
                      <TmdbLogo className="mr-2 w-6" />
                      {data.voteAverage}/10
                    </span>
                  </>
                )}
              </div>
            )}
            {data.originalTitle &&
              data.originalLanguage !== locale.slice(0, 2) && (
                <div className="media-fact">
                  <span>{intl.formatMessage(messages.originaltitle)}</span>
                  <span className="media-fact-value">{data.originalTitle}</span>
                </div>
              )}
            <div className="media-fact">
              <span>{intl.formatMessage(globalMessages.status)}</span>
              <span className="media-fact-value">{data.status}</span>
            </div>
            {filteredReleases && filteredReleases.length > 0 ? (
              <div className="media-fact">
                <span>
                  {intl.formatMessage(messages.releasedate, {
                    releaseCount: filteredReleases.length,
                  })}
                </span>
                <span className="media-fact-value">
                  {filteredReleases.map((r, i) => (
                    <span
                      className="flex items-center justify-end"
                      key={`release-date-${i}`}
                    >
                      {r.type === 3 ? (
                        // Theatrical
                        <TicketIcon className="h-4 w-4" />
                      ) : r.type === 4 ? (
                        // Digital
                        <CloudIcon className="h-4 w-4" />
                      ) : (
                        // Physical
                        <svg
                          className="h-4 w-4"
                          viewBox="0 0 24 24"
                          xmlns="http://www.w3.org/2000/svg"
                        >
                          <path
                            d="m12 2c-5.5242 0-10 4.4758-10 10 0 5.5242 4.4758 10 10 10 5.5242 0 10-4.4758 10-10 0-5.5242-4.4758-10-10-10zm0 18.065c-4.4476 0-8.0645-3.6169-8.0645-8.0645 0-4.4476 3.6169-8.0645 8.0645-8.0645 4.4476 0 8.0645 3.6169 8.0645 8.0645 0 4.4476-3.6169 8.0645-8.0645 8.0645zm0-14.516c-3.5565 0-6.4516 2.8952-6.4516 6.4516h1.2903c0-2.8468 2.3145-5.1613 5.1613-5.1613zm0 2.9032c-1.9597 0-3.5484 1.5887-3.5484 3.5484s1.5887 3.5484 3.5484 3.5484 3.5484-1.5887 3.5484-3.5484-1.5887-3.5484-3.5484-3.5484zm0 4.8387c-0.71371 0-1.2903-0.57661-1.2903-1.2903s0.57661-1.2903 1.2903-1.2903 1.2903 0.57661 1.2903 1.2903-0.57661 1.2903-1.2903 1.2903z"
                            fill="currentColor"
                          />
                        </svg>
                      )}
                      <span className="ml-1.5">
                        {intl.formatDate(r.release_date, {
                          year: 'numeric',
                          month: 'long',
                          day: 'numeric',
                        })}
                      </span>
                    </span>
                  ))}
                </span>
              </div>
            ) : (
              data.releaseDate && (
                <div className="media-fact">
                  <span>
                    {intl.formatMessage(messages.releasedate, {
                      releaseCount: 1,
                    })}
                  </span>
                  <span className="media-fact-value">
                    {intl.formatDate(data.releaseDate, {
                      year: 'numeric',
                      month: 'long',
                      day: 'numeric',
                    })}
                  </span>
                </div>
              )
            )}
            {data.revenue > 0 && (
              <div className="media-fact">
                <span>{intl.formatMessage(messages.revenue)}</span>
                <span className="media-fact-value">
                  {intl.formatNumber(data.revenue, {
                    currency: 'USD',
                    style: 'currency',
                  })}
                </span>
              </div>
            )}
            {data.budget > 0 && (
              <div className="media-fact">
                <span>{intl.formatMessage(messages.budget)}</span>
                <span className="media-fact-value">
                  {intl.formatNumber(data.budget, {
                    currency: 'USD',
                    style: 'currency',
                  })}
                </span>
              </div>
            )}
            {data.originalLanguage && (
              <div className="media-fact">
                <span>{intl.formatMessage(messages.originallanguage)}</span>
                <span className="media-fact-value">
                  <Link
                    href={`/discover/movies/language/${data.originalLanguage}`}
                  >
                    <a>
                      {intl.formatDisplayName(data.originalLanguage, {
                        type: 'language',
                        fallback: 'none',
                      }) ??
                        data.spokenLanguages.find(
                          (lng) => lng.iso_639_1 === data.originalLanguage
                        )?.name}
                    </a>
                  </Link>
                </span>
              </div>
            )}
            {data.productionCountries.length > 0 && (
              <div className="media-fact">
                <span>
                  {intl.formatMessage(messages.productioncountries, {
                    countryCount: data.productionCountries.length,
                  })}
                </span>
                <span className="media-fact-value">
                  {data.productionCountries.map((c) => {
                    return (
                      <span
                        className="flex items-center justify-end"
                        key={`prodcountry-${c.iso_3166_1}`}
                      >
                        {hasFlag(c.iso_3166_1) && (
                          <span
                            className={`mr-1.5 text-xs leading-5 flag:${c.iso_3166_1}`}
                          />
                        )}
                        <span>
                          {intl.formatDisplayName(c.iso_3166_1, {
                            type: 'region',
                            fallback: 'none',
                          }) ?? c.name}
                        </span>
                      </span>
                    );
                  })}
                </span>
              </div>
            )}
            {data.productionCompanies.length > 0 && (
              <div className="media-fact">
                <span>
                  {intl.formatMessage(messages.studio, {
                    studioCount: data.productionCompanies.length,
                  })}
                </span>
                <span className="media-fact-value">
                  {data.productionCompanies
                    .slice(
                      0,
                      showAllStudios || showMoreStudios
                        ? data.productionCompanies.length
                        : minStudios
                    )
                    .map((s) => {
                      return (
                        <Link
                          href={`/discover/movies/studio/${s.id}`}
                          key={`studio-${s.id}`}
                        >
                          <a className="block">{s.name}</a>
                        </Link>
                      );
                    })}
                  {!showAllStudios && (
                    <button
                      type="button"
                      onClick={() => {
                        setShowMoreStudios(!showMoreStudios);
                      }}
                    >
                      <span className="flex items-center">
                        {intl.formatMessage(
                          !showMoreStudios
                            ? messages.showmore
                            : messages.showless
                        )}
                        {!showMoreStudios ? (
                          <ChevronDoubleDownIcon className="ml-1 h-4 w-4" />
                        ) : (
                          <ChevronDoubleUpIcon className="ml-1 h-4 w-4" />
                        )}
                      </span>
                    </button>
                  )}
                </span>
              </div>
            )}
            {!!streamingProviders.length && (
              <div className="media-fact">
                <span>{intl.formatMessage(messages.streamingproviders)}</span>
                <span className="media-fact-value">
                  {streamingProviders.map((p) => {
                    return (
                      <span className="block" key={`provider-${p.id}`}>
                        {p.name}
                      </span>
                    );
                  })}
                </span>
              </div>
            )}
            <div className="media-fact">
              <ExternalLinkBlock
                mediaType="movie"
                tmdbId={data.id}
                tvdbId={data.externalIds.tvdbId}
                imdbId={data.externalIds.imdbId}
                rtUrl={ratingData?.url}
                mediaUrl={
                  data.mediaInfo?.mediaUrl ?? data.mediaInfo?.mediaUrl4k
                }
              />
            </div>
          </div>
        </div>
      </div>
      {data.credits.cast.length > 0 && (
        <>
          <div className="slider-header">
            <Link href="/movie/[movieId]/cast" as={`/movie/${data.id}/cast`}>
              <a className="slider-title">
                <span>{intl.formatMessage(messages.cast)}</span>
                <ArrowCircleRightIcon />
              </a>
            </Link>
          </div>
          <Slider
            sliderKey="cast"
            isLoading={false}
            isEmpty={false}
            items={data.credits.cast.slice(0, 20).map((person) => (
              <PersonCard
                key={`cast-item-${person.id}`}
                personId={person.id}
                name={person.name}
                subName={person.character}
                profilePath={person.profilePath}
              />
            ))}
          />
        </>
      )}
      <MediaSlider
        sliderKey="recommendations"
        title={intl.formatMessage(messages.recommendations)}
        url={`/api/v1/movie/${router.query.movieId}/recommendations`}
        linkUrl={`/movie/${data.id}/recommendations`}
        hideWhenEmpty
      />
      <MediaSlider
        sliderKey="similar"
        title={intl.formatMessage(messages.similar)}
        url={`/api/v1/movie/${router.query.movieId}/similar`}
        linkUrl={`/movie/${data.id}/similar`}
        hideWhenEmpty
      />
      <div className="pb-8" />
    </div>
  );
};

export default MovieDetails;<|MERGE_RESOLUTION|>--- conflicted
+++ resolved
@@ -293,13 +293,9 @@
             <StatusBadge
               status={data.mediaInfo?.status}
               inProgress={(data.mediaInfo?.downloadStatus ?? []).length > 0}
-<<<<<<< HEAD
-              mediaUrl={data.mediaInfo?.mediaUrl}
-=======
               tmdbId={data.mediaInfo?.tmdbId}
               mediaType="movie"
               plexUrl={data.mediaInfo?.mediaUrl}
->>>>>>> 54067e04
             />
             {settings.currentSettings.movie4kEnabled &&
               hasPermission(
@@ -318,13 +314,9 @@
                   inProgress={
                     (data.mediaInfo?.downloadStatus4k ?? []).length > 0
                   }
-<<<<<<< HEAD
-                  mediaUrl4k={data.mediaInfo?.mediaUrl4k}
-=======
                   tmdbId={data.mediaInfo?.tmdbId}
                   mediaType="movie"
                   plexUrl={data.mediaInfo?.mediaUrl4k}
->>>>>>> 54067e04
                 />
               )}
           </div>
