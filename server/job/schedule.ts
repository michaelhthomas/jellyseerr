import downloadTracker from '@server/lib/downloadtracker';
import { plexFullScanner, plexRecentScanner } from '@server/lib/scanners/plex';
import { radarrScanner } from '@server/lib/scanners/radarr';
import { sonarrScanner } from '@server/lib/scanners/sonarr';
import type { JobId } from '@server/lib/settings';
import { getSettings } from '@server/lib/settings';
import watchlistSync from '@server/lib/watchlistsync';
import logger from '@server/logger';
import schedule from 'node-schedule';
<<<<<<< HEAD
import { MediaServerType } from '../constants/server';
import downloadTracker from '../lib/downloadtracker';
import { plexFullScanner, plexRecentScanner } from '../lib/scanners/plex';
import { radarrScanner } from '../lib/scanners/radarr';
import { sonarrScanner } from '../lib/scanners/sonarr';
import { getSettings, JobId } from '../lib/settings';
import logger from '../logger';
import { jobJellyfinFullSync, jobJellyfinRecentSync } from './jellyfinsync';
=======
>>>>>>> 03d5e566

interface ScheduledJob {
  id: JobId;
  job: schedule.Job;
  name: string;
  type: 'process' | 'command';
  interval: 'short' | 'long' | 'fixed';
  running?: () => boolean;
  cancelFn?: () => void;
}

export const scheduledJobs: ScheduledJob[] = [];

export const startJobs = (): void => {
  const jobs = getSettings().jobs;
  const mediaServerType = getSettings().main.mediaServerType;

  if (mediaServerType === MediaServerType.PLEX) {
    // Run recently added plex scan every 5 minutes
    scheduledJobs.push({
      id: 'plex-recently-added-scan',
      name: 'Plex Recently Added Scan',
      type: 'process',
      interval: 'short',
      job: schedule.scheduleJob(
        jobs['plex-recently-added-scan'].schedule,
        () => {
          logger.info('Starting scheduled job: Plex Recently Added Scan', {
            label: 'Jobs',
          });
          plexRecentScanner.run();
        }
      ),
      running: () => plexRecentScanner.status().running,
      cancelFn: () => plexRecentScanner.cancel(),
    });

    // Run full plex scan every 24 hours
    scheduledJobs.push({
      id: 'plex-full-scan',
      name: 'Plex Full Library Scan',
      type: 'process',
      interval: 'long',
      job: schedule.scheduleJob(jobs['plex-full-scan'].schedule, () => {
        logger.info('Starting scheduled job: Plex Full Library Scan', {
          label: 'Jobs',
        });
        plexFullScanner.run();
      }),
      running: () => plexFullScanner.status().running,
      cancelFn: () => plexFullScanner.cancel(),
    });
  } else if (
    mediaServerType === MediaServerType.JELLYFIN ||
    mediaServerType === MediaServerType.EMBY
  ) {
    // Run recently added jellyfin sync every 5 minutes
    scheduledJobs.push({
      id: 'jellyfin-recently-added-sync',
      name: 'Jellyfin Recently Added Sync',
      type: 'process',
      interval: 'long',
      job: schedule.scheduleJob(
        jobs['jellyfin-recently-added-sync'].schedule,
        () => {
          logger.info('Starting scheduled job: Jellyfin Recently Added Sync', {
            label: 'Jobs',
          });
          jobJellyfinRecentSync.run();
        }
      ),
      running: () => jobJellyfinRecentSync.status().running,
      cancelFn: () => jobJellyfinRecentSync.cancel(),
    });

    // Run full jellyfin sync every 24 hours
    scheduledJobs.push({
      id: 'jellyfin-full-sync',
      name: 'Jellyfin Full Library Sync',
      type: 'process',
      interval: 'long',
      job: schedule.scheduleJob(jobs['jellyfin-full-sync'].schedule, () => {
        logger.info('Starting scheduled job: Jellyfin Full Sync', {
          label: 'Jobs',
        });
        jobJellyfinFullSync.run();
      }),
      running: () => jobJellyfinFullSync.status().running,
      cancelFn: () => jobJellyfinFullSync.cancel(),
    });
  }

  // Run watchlist sync every 5 minutes
  scheduledJobs.push({
    id: 'plex-watchlist-sync',
    name: 'Plex Watchlist Sync',
    type: 'process',
    interval: 'long',
    job: schedule.scheduleJob(jobs['plex-watchlist-sync'].schedule, () => {
      logger.info('Starting scheduled job: Plex Watchlist Sync', {
        label: 'Jobs',
      });
      watchlistSync.syncWatchlist();
    }),
  });

  // Run full radarr scan every 24 hours
  scheduledJobs.push({
    id: 'radarr-scan',
    name: 'Radarr Scan',
    type: 'process',
    interval: 'long',
    job: schedule.scheduleJob(jobs['radarr-scan'].schedule, () => {
      logger.info('Starting scheduled job: Radarr Scan', { label: 'Jobs' });
      radarrScanner.run();
    }),
    running: () => radarrScanner.status().running,
    cancelFn: () => radarrScanner.cancel(),
  });

  // Run full sonarr scan every 24 hours
  scheduledJobs.push({
    id: 'sonarr-scan',
    name: 'Sonarr Scan',
    type: 'process',
    interval: 'long',
    job: schedule.scheduleJob(jobs['sonarr-scan'].schedule, () => {
      logger.info('Starting scheduled job: Sonarr Scan', { label: 'Jobs' });
      sonarrScanner.run();
    }),
    running: () => sonarrScanner.status().running,
    cancelFn: () => sonarrScanner.cancel(),
  });

  // Run download sync every minute
  scheduledJobs.push({
    id: 'download-sync',
    name: 'Download Sync',
    type: 'command',
    interval: 'fixed',
    job: schedule.scheduleJob(jobs['download-sync'].schedule, () => {
      logger.debug('Starting scheduled job: Download Sync', {
        label: 'Jobs',
      });
      downloadTracker.updateDownloads();
    }),
  });

  // Reset download sync everyday at 01:00 am
  scheduledJobs.push({
    id: 'download-sync-reset',
    name: 'Download Sync Reset',
    type: 'command',
    interval: 'long',
    job: schedule.scheduleJob(jobs['download-sync-reset'].schedule, () => {
      logger.info('Starting scheduled job: Download Sync Reset', {
        label: 'Jobs',
      });
      downloadTracker.resetDownloadTracker();
    }),
  });

  logger.info('Scheduled jobs loaded', { label: 'Jobs' });
};<|MERGE_RESOLUTION|>--- conflicted
+++ resolved
@@ -1,3 +1,4 @@
+import { MediaServerType } from '@server/constants/server';
 import downloadTracker from '@server/lib/downloadtracker';
 import { plexFullScanner, plexRecentScanner } from '@server/lib/scanners/plex';
 import { radarrScanner } from '@server/lib/scanners/radarr';
@@ -7,17 +8,7 @@
 import watchlistSync from '@server/lib/watchlistsync';
 import logger from '@server/logger';
 import schedule from 'node-schedule';
-<<<<<<< HEAD
-import { MediaServerType } from '../constants/server';
-import downloadTracker from '../lib/downloadtracker';
-import { plexFullScanner, plexRecentScanner } from '../lib/scanners/plex';
-import { radarrScanner } from '../lib/scanners/radarr';
-import { sonarrScanner } from '../lib/scanners/sonarr';
-import { getSettings, JobId } from '../lib/settings';
-import logger from '../logger';
 import { jobJellyfinFullSync, jobJellyfinRecentSync } from './jellyfinsync';
-=======
->>>>>>> 03d5e566
 
 interface ScheduledJob {
   id: JobId;
