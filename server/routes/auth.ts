import JellyfinAPI from '@server/api/jellyfin';
import PlexTvAPI from '@server/api/plextv';
import { MediaServerType } from '@server/constants/server';
import { UserType } from '@server/constants/user';
import { getRepository } from '@server/datasource';
import { User } from '@server/entity/User';
import type { IdTokenClaims } from '@server/interfaces/api/oidcInterfaces';
import { startJobs } from '@server/job/schedule';
import { Permission } from '@server/lib/permissions';
import { getSettings } from '@server/lib/settings';
import logger from '@server/logger';
import { isAuthenticated } from '@server/middleware/auth';
import {
  createIdTokenSchema,
  fetchOIDCTokenData,
  getOIDCRedirectUrl,
  getOIDCUserInfo,
  getOIDCWellknownConfiguration,
  tryGetUserIdentifiers,
  validateUserClaims,
  type FullUserInfo,
} from '@server/utils/oidc';
import { randomBytes } from 'crypto';
import * as EmailValidator from 'email-validator';
import { Router } from 'express';
import gravatarUrl from 'gravatar-url';
<<<<<<< HEAD
import decodeJwt from 'jwt-decode';
import { In } from 'typeorm';
=======
>>>>>>> aed011a5

const authRoutes = Router();

authRoutes.get('/me', isAuthenticated(), async (req, res) => {
  const userRepository = getRepository(User);
  if (!req.user) {
    return res.status(500).json({
      status: 500,
      error: 'Please sign in.',
    });
  }
  const user = await userRepository.findOneOrFail({
    where: { id: req.user.id },
  });

  // check if email is required in settings and if user has an valid email
  const settings = await getSettings();
  if (
    settings.notifications.agents.email.options.userEmailRequired &&
    !EmailValidator.validate(user.email)
  ) {
    user.warnings.push('userEmailRequired');
    logger.warn(`User ${user.username} has no valid email address`);
  }

  return res.status(200).json(user);
});

authRoutes.post('/plex', async (req, res, next) => {
  const settings = getSettings();
  const userRepository = getRepository(User);
  const body = req.body as { authToken?: string };

  if (!body.authToken) {
    return next({
      status: 500,
      message: 'Authentication token required.',
    });
  }

  if (
    settings.main.mediaServerType != MediaServerType.PLEX &&
    settings.main.mediaServerType != MediaServerType.NOT_CONFIGURED
  ) {
    return res.status(500).json({ error: 'Plex login is disabled' });
  }
  try {
    // First we need to use this auth token to get the user's email from plex.tv
    const plextv = new PlexTvAPI(body.authToken);
    const account = await plextv.getUser();

    // Next let's see if the user already exists
    let user = await userRepository
      .createQueryBuilder('user')
      .where('user.plexId = :id', { id: account.id })
      .orWhere('user.email = :email', {
        email: account.email.toLowerCase(),
      })
      .getOne();

    if (!user && !(await userRepository.count())) {
      user = new User({
        email: account.email,
        plexUsername: account.username,
        plexId: account.id,
        plexToken: account.authToken,
        permissions: Permission.ADMIN,
        avatar: account.thumb,
        userType: UserType.PLEX,
      });

      settings.main.mediaServerType = MediaServerType.PLEX;
      settings.save();
      startJobs();

      await userRepository.save(user);
    } else {
      const mainUser = await userRepository.findOneOrFail({
        select: { id: true, plexToken: true, plexId: true, email: true },
        where: { id: 1 },
      });
      const mainPlexTv = new PlexTvAPI(mainUser.plexToken ?? '');

      if (!account.id) {
        logger.error('Plex ID was missing from Plex.tv response', {
          label: 'API',
          ip: req.ip,
          email: account.email,
          plexUsername: account.username,
        });

        return next({
          status: 500,
          message: 'Something went wrong. Try again.',
        });
      }

      if (
        account.id === mainUser.plexId ||
        (account.email === mainUser.email && !mainUser.plexId) ||
        (await mainPlexTv.checkUserAccess(account.id))
      ) {
        if (user) {
          if (!user.plexId) {
            logger.info(
              'Found matching Plex user; updating user with Plex data',
              {
                label: 'API',
                ip: req.ip,
                email: user.email,
                userId: user.id,
                plexId: account.id,
                plexUsername: account.username,
              }
            );
          }

          user.plexToken = body.authToken;
          user.plexId = account.id;
          user.avatar = account.thumb;
          user.email = account.email;
          user.plexUsername = account.username;
          user.userType = UserType.PLEX;

          await userRepository.save(user);
        } else if (!settings.main.newPlexLogin) {
          logger.warn(
            'Failed sign-in attempt by unimported Plex user with access to the media server',
            {
              label: 'API',
              ip: req.ip,
              email: account.email,
              plexId: account.id,
              plexUsername: account.username,
            }
          );
          return next({
            status: 403,
            message: 'Access denied.',
          });
        } else {
          logger.info(
            'Sign-in attempt from Plex user with access to the media server; creating new Overseerr user',
            {
              label: 'API',
              ip: req.ip,
              email: account.email,
              plexId: account.id,
              plexUsername: account.username,
            }
          );
          user = new User({
            email: account.email,
            plexUsername: account.username,
            plexId: account.id,
            plexToken: account.authToken,
            permissions: settings.main.defaultPermissions,
            avatar: account.thumb,
            userType: UserType.PLEX,
          });

          await userRepository.save(user);
        }
      } else {
        logger.warn(
          'Failed sign-in attempt by Plex user without access to the media server',
          {
            label: 'API',
            ip: req.ip,
            email: account.email,
            plexId: account.id,
            plexUsername: account.username,
          }
        );
        return next({
          status: 403,
          message: 'Access denied.',
        });
      }
    }

    // Set logged in session
    if (req.session) {
      req.session.userId = user.id;
    }

    return res.status(200).json(user?.filter() ?? {});
  } catch (e) {
    logger.error('Something went wrong authenticating with Plex account', {
      label: 'API',
      errorMessage: e.message,
      ip: req.ip,
    });
    return next({
      status: 500,
      message: 'Unable to authenticate.',
    });
  }
});

authRoutes.post('/jellyfin', async (req, res, next) => {
  const settings = getSettings();
  const userRepository = getRepository(User);
  const body = req.body as {
    username?: string;
    password?: string;
    hostname?: string;
    email?: string;
  };

  //Make sure jellyfin login is enabled, but only if jellyfin is not already configured
  if (
    settings.main.mediaServerType !== MediaServerType.JELLYFIN &&
    settings.jellyfin.hostname !== ''
  ) {
    return res.status(500).json({ error: 'Jellyfin login is disabled' });
  } else if (!body.username) {
    return res.status(500).json({ error: 'You must provide an username' });
  } else if (settings.jellyfin.hostname !== '' && body.hostname) {
    return res
      .status(500)
      .json({ error: 'Jellyfin hostname already configured' });
  } else if (settings.jellyfin.hostname === '' && !body.hostname) {
    return res.status(500).json({ error: 'No hostname provided.' });
  }

  try {
    const hostname =
      settings.jellyfin.hostname !== ''
        ? settings.jellyfin.hostname
        : body.hostname ?? '';
    const { externalHostname } = getSettings().jellyfin;

    // Try to find deviceId that corresponds to jellyfin user, else generate a new one
    let user = await userRepository.findOne({
      where: { jellyfinUsername: body.username },
    });

    let deviceId = '';
    if (user) {
      deviceId = user.jellyfinDeviceId ?? '';
    } else {
      deviceId = Buffer.from(`BOT_overseerr_${body.username ?? ''}`).toString(
        'base64'
      );
    }
    // First we need to attempt to log the user in to jellyfin
    const jellyfinserver = new JellyfinAPI(hostname ?? '', undefined, deviceId);
    let jellyfinHost =
      externalHostname && externalHostname.length > 0
        ? externalHostname
        : hostname;

    jellyfinHost = jellyfinHost.endsWith('/')
      ? jellyfinHost.slice(0, -1)
      : jellyfinHost;

    const account = await jellyfinserver.login(body.username, body.password);
    // Next let's see if the user already exists
    user = await userRepository.findOne({
      where: { jellyfinUserId: account.User.Id },
    });

    if (!user && !(await userRepository.count())) {
      logger.info(
        'Sign-in attempt from Jellyfin user with access to the media server; creating initial admin user for Overseerr',
        {
          label: 'API',
          ip: req.ip,
          jellyfinUsername: account.User.Name,
        }
      );

      // User doesn't exist, and there are no users in the database, we'll create the user
      // with admin permission
      settings.main.mediaServerType = MediaServerType.JELLYFIN;
      user = new User({
        email: body.email,
        jellyfinUsername: account.User.Name,
        jellyfinUserId: account.User.Id,
        jellyfinDeviceId: deviceId,
        jellyfinAuthToken: account.AccessToken,
        permissions: Permission.ADMIN,
        avatar: account.User.PrimaryImageTag
          ? `${jellyfinHost}/Users/${account.User.Id}/Images/Primary/?tag=${account.User.PrimaryImageTag}&quality=90`
          : gravatarUrl(body.email ?? '', { default: 'mm', size: 200 }),
        userType: UserType.JELLYFIN,
      });

      settings.jellyfin.hostname = body.hostname ?? '';
      settings.jellyfin.serverId = account.User.ServerId;
      settings.save();
      startJobs();

      await userRepository.save(user);
    }
    // User already exists, let's update their information
    else if (body.username === user?.jellyfinUsername) {
      logger.info(
        `Found matching ${
          settings.main.mediaServerType === MediaServerType.JELLYFIN
            ? 'Jellyfin'
            : 'Emby'
        } user; updating user with ${
          settings.main.mediaServerType === MediaServerType.JELLYFIN
            ? 'Jellyfin'
            : 'Emby'
        }`,
        {
          label: 'API',
          ip: req.ip,
          jellyfinUsername: account.User.Name,
        }
      );
      // Let's check if their authtoken is up to date
      if (user.jellyfinAuthToken !== account.AccessToken) {
        user.jellyfinAuthToken = account.AccessToken;
      }
      // Update the users avatar with their jellyfin profile pic (incase it changed)
      if (account.User.PrimaryImageTag) {
        user.avatar = `${jellyfinHost}/Users/${account.User.Id}/Images/Primary/?tag=${account.User.PrimaryImageTag}&quality=90`;
      } else {
        user.avatar = gravatarUrl(user.email, {
          default: 'mm',
          size: 200,
        });
      }
      user.jellyfinUsername = account.User.Name;

      if (user.username === account.User.Name) {
        user.username = '';
      }

      // If JELLYFIN_TYPE is set to 'emby' then set mediaServerType to EMBY
      if (process.env.JELLYFIN_TYPE === 'emby') {
        settings.main.mediaServerType = MediaServerType.EMBY;
        settings.save();
      }

      await userRepository.save(user);
    } else if (!settings.main.newPlexLogin) {
      logger.warn(
        'Failed sign-in attempt by unimported Jellyfin user with access to the media server',
        {
          label: 'API',
          ip: req.ip,
          jellyfinUserId: account.User.Id,
          jellyfinUsername: account.User.Name,
        }
      );
      return next({
        status: 403,
        message: 'Access denied.',
      });
    } else if (!user) {
      logger.info(
        'Sign-in attempt from Jellyfin user with access to the media server; creating new Overseerr user',
        {
          label: 'API',
          ip: req.ip,
          jellyfinUsername: account.User.Name,
        }
      );

      if (!body.email) {
        throw new Error('add_email');
      }

      user = new User({
        email: body.email,
        jellyfinUsername: account.User.Name,
        jellyfinUserId: account.User.Id,
        jellyfinDeviceId: deviceId,
        jellyfinAuthToken: account.AccessToken,
        permissions: settings.main.defaultPermissions,
        avatar: account.User.PrimaryImageTag
          ? `${jellyfinHost}/Users/${account.User.Id}/Images/Primary/?tag=${account.User.PrimaryImageTag}&quality=90`
          : gravatarUrl(body.email, { default: 'mm', size: 200 }),
        userType: UserType.JELLYFIN,
      });
      //initialize Jellyfin/Emby users with local login
      const passedExplicitPassword = body.password && body.password.length > 0;
      if (passedExplicitPassword) {
        await user.setPassword(body.password ?? '');
      }
      await userRepository.save(user);
    }

    // Set logged in session
    if (req.session) {
      req.session.userId = user?.id;
    }

    return res.status(200).json(user?.filter() ?? {});
  } catch (e) {
    if (e.message === 'Unauthorized') {
      logger.warn(
        'Failed login attempt from user with incorrect Jellyfin credentials',
        {
          label: 'Auth',
          account: {
            ip: req.ip,
            email: body.username,
            password: '__REDACTED__',
          },
        }
      );
      return next({
        status: 401,
        message: 'Unauthorized',
      });
    } else if (e.message === 'add_email') {
      return next({
        status: 406,
        message: 'CREDENTIAL_ERROR_ADD_EMAIL',
      });
    } else if (e.message === 'select_server_type') {
      return next({
        status: 406,
        message: 'CREDENTIAL_ERROR_NO_SERVER_TYPE',
      });
    } else {
      logger.error(e.message, { label: 'Auth' });
      return next({
        status: 500,
        message: 'Something went wrong.',
      });
    }
  }
});

authRoutes.post('/local', async (req, res, next) => {
  const settings = getSettings();
  const userRepository = getRepository(User);
  const body = req.body as { email?: string; password?: string };

  if (!settings.main.localLogin) {
    return res.status(500).json({ error: 'Password sign-in is disabled.' });
  } else if (!body.email || !body.password) {
    return res.status(500).json({
      error: 'You must provide both an email address and a password.',
    });
  }
  try {
    const user = await userRepository
      .createQueryBuilder('user')
      .select(['user.id', 'user.email', 'user.password', 'user.plexId'])
      .where('user.email = :email', { email: body.email.toLowerCase() })
      .getOne();

    if (!user || !(await user.passwordMatch(body.password))) {
      logger.warn('Failed sign-in attempt using invalid Overseerr password', {
        label: 'API',
        ip: req.ip,
        email: body.email,
        userId: user?.id,
      });
      return next({
        status: 403,
        message: 'Access denied.',
      });
    }

    const mainUser = await userRepository.findOneOrFail({
      select: { id: true, plexToken: true, plexId: true },
      where: { id: 1 },
    });
    const mainPlexTv = new PlexTvAPI(mainUser.plexToken ?? '');

    if (!user.plexId) {
      try {
        const plexUsersResponse = await mainPlexTv.getUsers();
        const account = plexUsersResponse.MediaContainer.User.find(
          (account) =>
            account.$.email &&
            account.$.email.toLowerCase() === user.email.toLowerCase()
        )?.$;

        if (
          account &&
          (await mainPlexTv.checkUserAccess(parseInt(account.id)))
        ) {
          logger.info(
            'Found matching Plex user; updating user with Plex data',
            {
              label: 'API',
              ip: req.ip,
              email: body.email,
              userId: user.id,
              plexId: account.id,
              plexUsername: account.username,
            }
          );

          user.plexId = parseInt(account.id);
          user.avatar = account.thumb;
          user.email = account.email;
          user.plexUsername = account.username;
          user.userType = UserType.PLEX;

          await userRepository.save(user);
        }
      } catch (e) {
        logger.error('Something went wrong fetching Plex users', {
          label: 'API',
          errorMessage: e.message,
        });
      }
    }

    if (
      user.plexId &&
      user.plexId !== mainUser.plexId &&
      !(await mainPlexTv.checkUserAccess(user.plexId))
    ) {
      logger.warn(
        'Failed sign-in attempt from Plex user without access to the media server',
        {
          label: 'API',
          account: {
            ip: req.ip,
            email: body.email,
            userId: user.id,
            plexId: user.plexId,
          },
        }
      );
      return next({
        status: 403,
        message: 'Access denied.',
      });
    }

    // Set logged in session
    if (user && req.session) {
      req.session.userId = user.id;
    }

    return res.status(200).json(user?.filter() ?? {});
  } catch (e) {
    logger.error(
      'Something went wrong authenticating with Overseerr password',
      {
        label: 'API',
        errorMessage: e.message,
        ip: req.ip,
        email: body.email,
      }
    );
    return next({
      status: 500,
      message: 'Unable to authenticate.',
    });
  }
});

authRoutes.post('/logout', (req, res, next) => {
  req.session?.destroy((err) => {
    if (err) {
      return next({
        status: 500,
        message: 'Something went wrong.',
      });
    }

    return res.status(200).json({ status: 'ok' });
  });
});

authRoutes.post('/reset-password', async (req, res, next) => {
  const userRepository = getRepository(User);
  const body = req.body as { email?: string };

  if (!body.email) {
    return next({
      status: 500,
      message: 'Email address required.',
    });
  }

  const user = await userRepository
    .createQueryBuilder('user')
    .where('user.email = :email', { email: body.email.toLowerCase() })
    .getOne();

  if (user) {
    await user.resetPassword();
    userRepository.save(user);
    logger.info('Successfully sent password reset link', {
      label: 'API',
      ip: req.ip,
      email: body.email,
    });
  } else {
    logger.error('Something went wrong sending password reset link', {
      label: 'API',
      ip: req.ip,
      email: body.email,
    });
  }

  return res.status(200).json({ status: 'ok' });
});

authRoutes.post('/reset-password/:guid', async (req, res, next) => {
  const userRepository = getRepository(User);

  if (!req.body.password || req.body.password?.length < 8) {
    logger.warn('Failed password reset attempt using invalid new password', {
      label: 'API',
      ip: req.ip,
      guid: req.params.guid,
    });
    return next({
      status: 500,
      message: 'Password must be at least 8 characters long.',
    });
  }

  const user = await userRepository.findOne({
    where: { resetPasswordGuid: req.params.guid },
  });

  if (!user) {
    logger.warn('Failed password reset attempt using invalid recovery link', {
      label: 'API',
      ip: req.ip,
      guid: req.params.guid,
    });
    return next({
      status: 500,
      message: 'Invalid password reset link.',
    });
  }

  if (
    !user.recoveryLinkExpirationDate ||
    user.recoveryLinkExpirationDate <= new Date()
  ) {
    logger.warn('Failed password reset attempt using expired recovery link', {
      label: 'API',
      ip: req.ip,
      guid: req.params.guid,
      email: user.email,
    });
    return next({
      status: 500,
      message: 'Invalid password reset link.',
    });
  }
  user.recoveryLinkExpirationDate = null;
  userRepository.save(user);
  logger.info('Successfully reset password', {
    label: 'API',
    ip: req.ip,
    guid: req.params.guid,
    email: user.email,
  });

  return res.status(200).json({ status: 'ok' });
});

authRoutes.get('/oidc-login', async (req, res, next) => {
  const settings = getSettings();

  if (!settings.main.oidcLogin) {
    return next({
      status: 403,
      message: 'OpenID Connect sign-in is disabled.',
    });
  }

  const state = randomBytes(32).toString('hex');
  let redirectUrl;

  try {
    redirectUrl = await getOIDCRedirectUrl(req, state);
  } catch (err) {
    logger.info('Failed OIDC login attempt', {
      cause: 'Failed to fetch OIDC redirect url',
      ip: req.ip,
      errorMessage: err.message,
    });
    return next({
      status: 500,
      message: 'Configuration error.',
    });
  }

  res.cookie('oidc-state', state, {
    maxAge: 60000,
    httpOnly: true,
    secure: req.protocol === 'https',
  });
  return res.redirect(redirectUrl);
});

authRoutes.get('/oidc-callback', async (req, res, next) => {
  const settings = getSettings();
  const { oidcLogin, oidc } = settings.main;

  if (!oidcLogin) {
    return next({
      status: 403,
      message: 'OpenID Connect sign-in is disabled.',
    });
  }

  const identifierClaims = oidc.userIdentifier.split(' ').filter((s) => !!s);
  const requiredClaims = oidc.requiredClaims.split(' ').filter((s) => !!s);

  const cookieState = req.cookies['oidc-state'];
  const url = new URL(req.url, `${req.protocol}://${req.hostname}`);
  const state = url.searchParams.get('state');

  try {
    // Check that the request belongs to the correct state
    if (state && cookieState === state) {
      res.clearCookie('oidc-state');
    } else {
      logger.info('Failed OIDC login attempt', {
        cause: 'Invalid state',
        ip: req.ip,
        state: state,
        cookieState: cookieState,
      });
      return next({
        status: 400,
        message: 'Authorization failed.',
      });
    }

    // Check that a code has been issued
    const code = url.searchParams.get('code');
    if (!code) {
      logger.info('Failed OIDC login attempt', {
        cause: 'Invalid code',
        ip: req.ip,
        code: code,
      });
      return next({
        status: 400,
        message: 'Authorization failed.',
      });
    }

    const wellKnownInfo = await getOIDCWellknownConfiguration(oidc.providerUrl);

    // Fetch the token data
    const body = await fetchOIDCTokenData(req, wellKnownInfo, code);

    // Validate that the token response is valid and not manipulated
    if ('error' in body) {
      logger.info('Failed OIDC login attempt', {
        cause: 'Invalid token response',
        ip: req.ip,
        body: body,
      });
      return next({
        status: 400,
        message: 'Authorization failed.',
      });
    }

    // Extract the ID token and access token
    const { id_token: idToken, access_token: accessToken } = body;

    // Attempt to decode ID token jwt
    let decoded: IdTokenClaims;
    try {
      decoded = decodeJwt(idToken);
    } catch (err) {
      logger.info('Failed OIDC login attempt', {
        cause: 'Invalid jwt',
        ip: req.ip,
        idToken: idToken,
        err,
      });
      return next({
        status: 400,
        message: 'Authorization failed.',
      });
    }

    // Merge claims from JWT with data from userinfo endpoint
    const userInfo = await getOIDCUserInfo(wellKnownInfo, accessToken);
    const fullUserInfo: FullUserInfo = { ...decoded, ...userInfo };

    // Validate ID token jwt and user info
    try {
      const idTokenSchema = createIdTokenSchema({
        oidcClientId: oidc.clientId,
        oidcDomain: oidc.providerUrl,
        identifierClaims,
        requiredClaims,
      });
      await idTokenSchema.validate(fullUserInfo);
    } catch (err) {
      logger.info('Failed OIDC login attempt', {
        cause: 'Invalid jwt or missing claims',
        ip: req.ip,
        idToken: idToken,
        errorMessage: err.message,
      });
      return next({
        status: 403,
        message: 'Authorization failed.',
      });
    }

    // Validate user identifier
    let identifiers: string[];
    try {
      identifiers = tryGetUserIdentifiers(fullUserInfo, identifierClaims);
    } catch {
      logger.info('Failed OIDC login attempt', {
        cause: 'User identifier not found in userinfo payload.',
        user: fullUserInfo,
        identifier: oidc.userIdentifier,
      });
      return next({
        status: 500,
        message: 'Configuration error.',
      });
    }

    // Check that email is verified
    try {
      validateUserClaims(fullUserInfo, requiredClaims);
    } catch (error) {
      logger.info('Failed OIDC login attempt', {
        cause: 'Failed to validate required claims',
        error,
        ip: req.ip,
        identifiers,
        requiredClaims: oidc.requiredClaims,
      });
      return next({
        status: 403,
        message: 'Insufficient permissions.',
      });
    }

    // Map oidc identifier to user email
    const userRepository = getRepository(User);
    let user = await userRepository.findOne({
      where: {
        email: In(identifiers),
      },
    });

    // Map user identification claim to media server username
    if (!user && oidc.matchJellyfinUsername) {
      user = await userRepository.findOne({
        where: [
          { plexUsername: In(identifiers) },
          { jellyfinUsername: In(identifiers) },
        ],
      });
    }

    // Create user if one doesn't already exist
    if (!user && fullUserInfo.email != null) {
      logger.info(`Creating user for ${fullUserInfo.email}`, {
        ip: req.ip,
        email: fullUserInfo.email,
      });
      const avatar =
        fullUserInfo.picture ??
        gravatarUrl(fullUserInfo.email, { default: 'mm', size: 200 });
      user = new User({
        avatar: avatar,
        username: fullUserInfo.preferred_username,
        email: fullUserInfo.email,
        permissions: settings.main.defaultPermissions,
        plexToken: '',
        userType: UserType.LOCAL,
      });
      await userRepository.save(user);
    } else if (!user) {
      logger.debug('Failed OIDC sign-up attempt', {
        cause:
          'User did not have an account, and was missing an associated email address.',
      });
      return next({
        status: 400,
        message: 'Unable to create new user account. Missing email address.',
      });
    }

    // Set logged in session and return
    if (req.session) {
      req.session.userId = user.id;
    }

    // Success!
    return res.status(200).json({ status: 'ok' });
  } catch (error) {
    logger.error('Failed OIDC login attempt', {
      cause: 'Unknown error',
      ip: req.ip,
      errorMessage: error.message,
    });
    return next({
      status: 500,
      message: 'An unknown error occurred.',
    });
  }
});

authRoutes.get('/oidc-logout', async (req, res, next) => {
  const settings = getSettings();

  if (!settings.main.oidcLogin || !settings.main.oidc.automaticLogin) {
    return next({
      status: 403,
      message: 'OpenID Connect sign-in is disabled.',
    });
  }

  const oidcEndpoints = await getOIDCWellknownConfiguration(
    settings.main.oidc.providerUrl
  );

  return res.redirect(oidcEndpoints.end_session_endpoint);
});

export default authRoutes;<|MERGE_RESOLUTION|>--- conflicted
+++ resolved
@@ -24,11 +24,8 @@
 import * as EmailValidator from 'email-validator';
 import { Router } from 'express';
 import gravatarUrl from 'gravatar-url';
-<<<<<<< HEAD
 import decodeJwt from 'jwt-decode';
 import { In } from 'typeorm';
-=======
->>>>>>> aed011a5
 
 const authRoutes = Router();
 
