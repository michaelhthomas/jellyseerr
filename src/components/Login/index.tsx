import Accordion from '@app/components/Common/Accordion';
import ImageFader from '@app/components/Common/ImageFader';
import PageTitle from '@app/components/Common/PageTitle';
import LanguagePicker from '@app/components/Layout/LanguagePicker';
import LocalLogin from '@app/components/Login/LocalLogin';
import PlexLoginButton from '@app/components/PlexLoginButton';
import useSettings from '@app/hooks/useSettings';
import { useUser } from '@app/hooks/useUser';
import { Transition } from '@headlessui/react';
import { XCircleIcon } from '@heroicons/react/solid';
import axios from 'axios';
import { useRouter } from 'next/dist/client/router';
import { useEffect, useState } from 'react';
import { defineMessages, useIntl } from 'react-intl';
import useSWR from 'swr';
<<<<<<< HEAD
import { MediaServerType } from '../../../server/constants/server';
import useSettings from '../../hooks/useSettings';
import { useUser } from '../../hooks/useUser';
import Accordion from '../Common/Accordion';
import ImageFader from '../Common/ImageFader';
import PageTitle from '../Common/PageTitle';
import LanguagePicker from '../Layout/LanguagePicker';
import PlexLoginButton from '../PlexLoginButton';
import Transition from '../Transition';
import JellyfinLogin from './JellyfinLogin';
import LocalLogin from './LocalLogin';
import getConfig from 'next/config';
=======
>>>>>>> 03d5e566

const messages = defineMessages({
  signin: 'Sign In',
  signinheader: 'Sign in to continue',
  signinwithplex: 'Use your Plex account',
  signinwithjellyfin: 'Use your {mediaServerName} account',
  signinwithoverseerr: 'Use your {applicationTitle} account',
});

const Login = () => {
  const intl = useIntl();
  const [error, setError] = useState('');
  const [isProcessing, setProcessing] = useState(false);
  const [authToken, setAuthToken] = useState<string | undefined>(undefined);
  const { user, revalidate } = useUser();
  const router = useRouter();
  const settings = useSettings();
  const { publicRuntimeConfig } = getConfig();

  // Effect that is triggered when the `authToken` comes back from the Plex OAuth
  // We take the token and attempt to sign in. If we get a success message, we will
  // ask swr to revalidate the user which _should_ come back with a valid user.
  useEffect(() => {
    const login = async () => {
      setProcessing(true);
      try {
        const response = await axios.post('/api/v1/auth/plex', { authToken });

        if (response.data?.id) {
          revalidate();
        }
      } catch (e) {
        setError(e.response.data.message);
        setAuthToken(undefined);
        setProcessing(false);
      }
    };
    if (authToken) {
      login();
    }
  }, [authToken, revalidate]);

  // Effect that is triggered whenever `useUser`'s user changes. If we get a new
  // valid user, we redirect the user to the home page as the login was successful.
  useEffect(() => {
    if (user) {
      router.push('/');
    }
  }, [user, router]);

  const { data: backdrops } = useSWR<string[]>('/api/v1/backdrops', {
    refreshInterval: 0,
    refreshWhenHidden: false,
    revalidateOnFocus: false,
  });

  return (
    <div className="relative flex min-h-screen flex-col bg-gray-900 py-14">
      <PageTitle title={intl.formatMessage(messages.signin)} />
      <ImageFader
        backgroundImages={
          backdrops?.map(
            (backdrop) => `https://image.tmdb.org/t/p/original${backdrop}`
          ) ?? []
        }
      />
      <div className="absolute top-4 right-4 z-50">
        <LanguagePicker />
      </div>
      <div className="relative z-40 mt-10 flex flex-col items-center px-4 sm:mx-auto sm:w-full sm:max-w-md">
        <img src="/logo_stacked.svg" className="mb-10 max-w-full" alt="Logo" />
        <h2 className="mt-2 text-center text-3xl font-extrabold leading-9 text-gray-100">
          {intl.formatMessage(messages.signinheader)}
        </h2>
      </div>
      <div className="relative z-50 mt-8 sm:mx-auto sm:w-full sm:max-w-md">
        <div
          className="bg-gray-800 bg-opacity-50 shadow sm:rounded-lg"
          style={{ backdropFilter: 'blur(5px)' }}
        >
          <>
            <Transition
              as="div"
              show={!!error}
              enter="opacity-0 transition duration-300"
              enterFrom="opacity-0"
              enterTo="opacity-100"
              leave="opacity-100 transition duration-300"
              leaveFrom="opacity-100"
              leaveTo="opacity-0"
            >
              <div className="mb-4 rounded-md bg-red-600 p-4">
                <div className="flex">
                  <div className="flex-shrink-0">
                    <XCircleIcon className="h-5 w-5 text-red-300" />
                  </div>
                  <div className="ml-3">
                    <h3 className="text-sm font-medium text-red-300">
                      {error}
                    </h3>
                  </div>
                </div>
              </div>
            </Transition>
            <Accordion single atLeastOne>
              {({ openIndexes, handleClick, AccordionContent }) => (
                <>
                  <button
                    className={`w-full cursor-default bg-gray-800 bg-opacity-70 py-2 text-center text-sm font-bold text-gray-400 transition-colors duration-200 focus:outline-none sm:rounded-t-lg ${
                      openIndexes.includes(0) && 'text-indigo-500'
                    } ${
                      settings.currentSettings.localLogin &&
                      'hover:cursor-pointer hover:bg-gray-700'
                    }`}
                    onClick={() => handleClick(0)}
                    disabled={!settings.currentSettings.localLogin}
                  >
                    {settings.currentSettings.mediaServerType ==
                    MediaServerType.PLEX
                      ? intl.formatMessage(messages.signinwithplex)
                      : intl.formatMessage(messages.signinwithjellyfin, {
                          mediaServerName:
                            publicRuntimeConfig.JELLYFIN_TYPE == 'emby'
                              ? 'Emby'
                              : 'Jellyfin',
                        })}
                  </button>
                  <AccordionContent isOpen={openIndexes.includes(0)}>
                    <div className="px-10 py-8">
                      {settings.currentSettings.mediaServerType ==
                      MediaServerType.PLEX ? (
                        <PlexLoginButton
                          isProcessing={isProcessing}
                          onAuthToken={(authToken) => setAuthToken(authToken)}
                        />
                      ) : (
                        <JellyfinLogin revalidate={revalidate} />
                      )}
                    </div>
                  </AccordionContent>
                  {settings.currentSettings.localLogin && (
                    <div>
                      <button
                        className={`w-full cursor-default bg-gray-800 bg-opacity-70 py-2 text-center text-sm font-bold text-gray-400 transition-colors duration-200 hover:cursor-pointer hover:bg-gray-700 focus:outline-none ${
                          openIndexes.includes(1)
                            ? 'text-indigo-500'
                            : 'sm:rounded-b-lg'
                        }`}
                        onClick={() => handleClick(1)}
                      >
                        {intl.formatMessage(messages.signinwithoverseerr, {
                          applicationTitle:
                            settings.currentSettings.applicationTitle,
                        })}
                      </button>
                      <AccordionContent isOpen={openIndexes.includes(1)}>
                        <div className="px-10 py-8">
                          <LocalLogin revalidate={revalidate} />
                        </div>
                      </AccordionContent>
                    </div>
                  )}
                </>
              )}
            </Accordion>
          </>
        </div>
      </div>
    </div>
  );
};

export default Login;<|MERGE_RESOLUTION|>--- conflicted
+++ resolved
@@ -8,26 +8,14 @@
 import { useUser } from '@app/hooks/useUser';
 import { Transition } from '@headlessui/react';
 import { XCircleIcon } from '@heroicons/react/solid';
+import { MediaServerType } from '@server/constants/server';
 import axios from 'axios';
+import getConfig from 'next/config';
 import { useRouter } from 'next/dist/client/router';
 import { useEffect, useState } from 'react';
 import { defineMessages, useIntl } from 'react-intl';
 import useSWR from 'swr';
-<<<<<<< HEAD
-import { MediaServerType } from '../../../server/constants/server';
-import useSettings from '../../hooks/useSettings';
-import { useUser } from '../../hooks/useUser';
-import Accordion from '../Common/Accordion';
-import ImageFader from '../Common/ImageFader';
-import PageTitle from '../Common/PageTitle';
-import LanguagePicker from '../Layout/LanguagePicker';
-import PlexLoginButton from '../PlexLoginButton';
-import Transition from '../Transition';
 import JellyfinLogin from './JellyfinLogin';
-import LocalLogin from './LocalLogin';
-import getConfig from 'next/config';
-=======
->>>>>>> 03d5e566
 
 const messages = defineMessages({
   signin: 'Sign In',
