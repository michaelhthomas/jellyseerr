--- conflicted
+++ resolved
@@ -1,25 +1,13 @@
-<<<<<<< HEAD
-import getConfig from 'next/config';
-import React, { useEffect, useState } from 'react';
-import { defineMessages, FormattedMessage, useIntl } from 'react-intl';
-import { MediaServerType } from '../../../server/constants/server';
-import { UserType, useUser } from '../../hooks/useUser';
-import Accordion from '../Common/Accordion';
-import ErrorCallout from '../Login/ErrorCallout';
-import JellyfinLogin from '../Login/JellyfinLogin';
-import PlexLogin from '../Login/PlexLogin';
-=======
 import Accordion from '@app/components/Common/Accordion';
+import ErrorCallout from '@app/components/Login/ErrorCallout';
 import JellyfinLogin from '@app/components/Login/JellyfinLogin';
-import PlexLoginButton from '@app/components/PlexLoginButton';
-import { useUser } from '@app/hooks/useUser';
+import PlexLogin from '@app/components/Login/PlexLogin';
+import { UserType, useUser } from '@app/hooks/useUser';
 import { MediaServerType } from '@server/constants/server';
-import axios from 'axios';
 import getConfig from 'next/config';
 import type React from 'react';
 import { useEffect, useState } from 'react';
 import { defineMessages, FormattedMessage, useIntl } from 'react-intl';
->>>>>>> e0f9a6e1
 
 const messages = defineMessages({
   welcome: 'Welcome to Jellyseerr',
