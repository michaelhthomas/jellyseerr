<<<<<<< HEAD
import { MediaServerType } from '@server/constants/server';
=======
import availabilitySync from '@server/lib/availabilitySync';
>>>>>>> 04980f93
import downloadTracker from '@server/lib/downloadtracker';
import ImageProxy from '@server/lib/imageproxy';
import { plexFullScanner, plexRecentScanner } from '@server/lib/scanners/plex';
import { radarrScanner } from '@server/lib/scanners/radarr';
import { sonarrScanner } from '@server/lib/scanners/sonarr';
import type { JobId } from '@server/lib/settings';
import { getSettings } from '@server/lib/settings';
import watchlistSync from '@server/lib/watchlistsync';
import logger from '@server/logger';
import schedule from 'node-schedule';
import { jobJellyfinFullSync, jobJellyfinRecentSync } from './jellyfinsync';

interface ScheduledJob {
  id: JobId;
  job: schedule.Job;
  name: string;
  type: 'process' | 'command';
  interval: 'seconds' | 'minutes' | 'hours' | 'fixed';
  cronSchedule: string;
  running?: () => boolean;
  cancelFn?: () => void;
}

export const scheduledJobs: ScheduledJob[] = [];

export const startJobs = (): void => {
  const jobs = getSettings().jobs;
  const mediaServerType = getSettings().main.mediaServerType;

<<<<<<< HEAD
  if (mediaServerType === MediaServerType.PLEX) {
    // Run recently added plex scan every 5 minutes
    scheduledJobs.push({
      id: 'plex-recently-added-scan',
      name: 'Plex Recently Added Scan',
      type: 'process',
      interval: 'short',
      cronSchedule: jobs['plex-recently-added-scan'].schedule,
      job: schedule.scheduleJob(
        jobs['plex-recently-added-scan'].schedule,
        () => {
          logger.info('Starting scheduled job: Plex Recently Added Scan', {
            label: 'Jobs',
          });
          plexRecentScanner.run();
        }
      ),
      running: () => plexRecentScanner.status().running,
      cancelFn: () => plexRecentScanner.cancel(),
    });

    // Run full plex scan every 24 hours
    scheduledJobs.push({
      id: 'plex-full-scan',
      name: 'Plex Full Library Scan',
      type: 'process',
      interval: 'long',
      cronSchedule: jobs['plex-full-scan'].schedule,
      job: schedule.scheduleJob(jobs['plex-full-scan'].schedule, () => {
        logger.info('Starting scheduled job: Plex Full Library Scan', {
          label: 'Jobs',
        });
        plexFullScanner.run();
      }),
      running: () => plexFullScanner.status().running,
      cancelFn: () => plexFullScanner.cancel(),
    });
  } else if (
    mediaServerType === MediaServerType.JELLYFIN ||
    mediaServerType === MediaServerType.EMBY
  ) {
    // Run recently added jellyfin sync every 5 minutes
    scheduledJobs.push({
      id: 'jellyfin-recently-added-sync',
      name: 'Jellyfin Recently Added Sync',
      type: 'process',
      interval: 'long',
      cronSchedule: jobs['jellyfin-recently-added-sync'].schedule,
      job: schedule.scheduleJob(
        jobs['jellyfin-recently-added-sync'].schedule,
        () => {
          logger.info('Starting scheduled job: Jellyfin Recently Added Sync', {
            label: 'Jobs',
          });
          jobJellyfinRecentSync.run();
        }
      ),
      running: () => jobJellyfinRecentSync.status().running,
      cancelFn: () => jobJellyfinRecentSync.cancel(),
    });

    // Run full jellyfin sync every 24 hours
    scheduledJobs.push({
      id: 'jellyfin-full-sync',
      name: 'Jellyfin Full Library Sync',
      type: 'process',
      interval: 'long',
      cronSchedule: jobs['jellyfin-full-sync'].schedule,
      job: schedule.scheduleJob(jobs['jellyfin-full-sync'].schedule, () => {
        logger.info('Starting scheduled job: Jellyfin Full Sync', {
          label: 'Jobs',
        });
        jobJellyfinFullSync.run();
      }),
      running: () => jobJellyfinFullSync.status().running,
      cancelFn: () => jobJellyfinFullSync.cancel(),
    });
  }
=======
  // Run recently added plex scan every 5 minutes
  scheduledJobs.push({
    id: 'plex-recently-added-scan',
    name: 'Plex Recently Added Scan',
    type: 'process',
    interval: 'minutes',
    cronSchedule: jobs['plex-recently-added-scan'].schedule,
    job: schedule.scheduleJob(jobs['plex-recently-added-scan'].schedule, () => {
      logger.info('Starting scheduled job: Plex Recently Added Scan', {
        label: 'Jobs',
      });
      plexRecentScanner.run();
    }),
    running: () => plexRecentScanner.status().running,
    cancelFn: () => plexRecentScanner.cancel(),
  });

  // Run full plex scan every 24 hours
  scheduledJobs.push({
    id: 'plex-full-scan',
    name: 'Plex Full Library Scan',
    type: 'process',
    interval: 'hours',
    cronSchedule: jobs['plex-full-scan'].schedule,
    job: schedule.scheduleJob(jobs['plex-full-scan'].schedule, () => {
      logger.info('Starting scheduled job: Plex Full Library Scan', {
        label: 'Jobs',
      });
      plexFullScanner.run();
    }),
    running: () => plexFullScanner.status().running,
    cancelFn: () => plexFullScanner.cancel(),
  });
>>>>>>> 04980f93

  // Run watchlist sync every 5 minutes
  scheduledJobs.push({
    id: 'plex-watchlist-sync',
    name: 'Plex Watchlist Sync',
    type: 'process',
    interval: 'minutes',
    cronSchedule: jobs['plex-watchlist-sync'].schedule,
    job: schedule.scheduleJob(jobs['plex-watchlist-sync'].schedule, () => {
      logger.info('Starting scheduled job: Plex Watchlist Sync', {
        label: 'Jobs',
      });
      watchlistSync.syncWatchlist();
    }),
  });

  // Run full radarr scan every 24 hours
  scheduledJobs.push({
    id: 'radarr-scan',
    name: 'Radarr Scan',
    type: 'process',
    interval: 'hours',
    cronSchedule: jobs['radarr-scan'].schedule,
    job: schedule.scheduleJob(jobs['radarr-scan'].schedule, () => {
      logger.info('Starting scheduled job: Radarr Scan', { label: 'Jobs' });
      radarrScanner.run();
    }),
    running: () => radarrScanner.status().running,
    cancelFn: () => radarrScanner.cancel(),
  });

  // Run full sonarr scan every 24 hours
  scheduledJobs.push({
    id: 'sonarr-scan',
    name: 'Sonarr Scan',
    type: 'process',
    interval: 'hours',
    cronSchedule: jobs['sonarr-scan'].schedule,
    job: schedule.scheduleJob(jobs['sonarr-scan'].schedule, () => {
      logger.info('Starting scheduled job: Sonarr Scan', { label: 'Jobs' });
      sonarrScanner.run();
    }),
    running: () => sonarrScanner.status().running,
    cancelFn: () => sonarrScanner.cancel(),
  });

  // Checks if media is still available in plex/sonarr/radarr libs
  scheduledJobs.push({
    id: 'availability-sync',
    name: 'Media Availability Sync',
    type: 'process',
    interval: 'hours',
    cronSchedule: jobs['availability-sync'].schedule,
    job: schedule.scheduleJob(jobs['availability-sync'].schedule, () => {
      logger.info('Starting scheduled job: Media Availability Sync', {
        label: 'Jobs',
      });
      availabilitySync.run();
    }),
    running: () => availabilitySync.running,
    cancelFn: () => availabilitySync.cancel(),
  });

  // Run download sync every minute
  scheduledJobs.push({
    id: 'download-sync',
    name: 'Download Sync',
    type: 'command',
    interval: 'seconds',
    cronSchedule: jobs['download-sync'].schedule,
    job: schedule.scheduleJob(jobs['download-sync'].schedule, () => {
      logger.debug('Starting scheduled job: Download Sync', {
        label: 'Jobs',
      });
      downloadTracker.updateDownloads();
    }),
  });

  // Reset download sync everyday at 01:00 am
  scheduledJobs.push({
    id: 'download-sync-reset',
    name: 'Download Sync Reset',
    type: 'command',
    interval: 'hours',
    cronSchedule: jobs['download-sync-reset'].schedule,
    job: schedule.scheduleJob(jobs['download-sync-reset'].schedule, () => {
      logger.info('Starting scheduled job: Download Sync Reset', {
        label: 'Jobs',
      });
      downloadTracker.resetDownloadTracker();
    }),
  });

  // Run image cache cleanup every 24 hours
  scheduledJobs.push({
    id: 'image-cache-cleanup',
    name: 'Image Cache Cleanup',
    type: 'process',
    interval: 'hours',
    cronSchedule: jobs['image-cache-cleanup'].schedule,
    job: schedule.scheduleJob(jobs['image-cache-cleanup'].schedule, () => {
      logger.info('Starting scheduled job: Image Cache Cleanup', {
        label: 'Jobs',
      });
      // Clean TMDB image cache
      ImageProxy.clearCache('tmdb');
    }),
  });

  logger.info('Scheduled jobs loaded', { label: 'Jobs' });
};<|MERGE_RESOLUTION|>--- conflicted
+++ resolved
@@ -1,8 +1,5 @@
-<<<<<<< HEAD
 import { MediaServerType } from '@server/constants/server';
-=======
 import availabilitySync from '@server/lib/availabilitySync';
->>>>>>> 04980f93
 import downloadTracker from '@server/lib/downloadtracker';
 import ImageProxy from '@server/lib/imageproxy';
 import { plexFullScanner, plexRecentScanner } from '@server/lib/scanners/plex';
@@ -32,14 +29,13 @@
   const jobs = getSettings().jobs;
   const mediaServerType = getSettings().main.mediaServerType;
 
-<<<<<<< HEAD
   if (mediaServerType === MediaServerType.PLEX) {
     // Run recently added plex scan every 5 minutes
     scheduledJobs.push({
       id: 'plex-recently-added-scan',
       name: 'Plex Recently Added Scan',
       type: 'process',
-      interval: 'short',
+      interval: 'minutes',
       cronSchedule: jobs['plex-recently-added-scan'].schedule,
       job: schedule.scheduleJob(
         jobs['plex-recently-added-scan'].schedule,
@@ -59,7 +55,7 @@
       id: 'plex-full-scan',
       name: 'Plex Full Library Scan',
       type: 'process',
-      interval: 'long',
+      interval: 'hours',
       cronSchedule: jobs['plex-full-scan'].schedule,
       job: schedule.scheduleJob(jobs['plex-full-scan'].schedule, () => {
         logger.info('Starting scheduled job: Plex Full Library Scan', {
@@ -79,7 +75,7 @@
       id: 'jellyfin-recently-added-sync',
       name: 'Jellyfin Recently Added Sync',
       type: 'process',
-      interval: 'long',
+      interval: 'minutes',
       cronSchedule: jobs['jellyfin-recently-added-sync'].schedule,
       job: schedule.scheduleJob(
         jobs['jellyfin-recently-added-sync'].schedule,
@@ -99,7 +95,7 @@
       id: 'jellyfin-full-sync',
       name: 'Jellyfin Full Library Sync',
       type: 'process',
-      interval: 'long',
+      interval: 'hours',
       cronSchedule: jobs['jellyfin-full-sync'].schedule,
       job: schedule.scheduleJob(jobs['jellyfin-full-sync'].schedule, () => {
         logger.info('Starting scheduled job: Jellyfin Full Sync', {
@@ -111,41 +107,6 @@
       cancelFn: () => jobJellyfinFullSync.cancel(),
     });
   }
-=======
-  // Run recently added plex scan every 5 minutes
-  scheduledJobs.push({
-    id: 'plex-recently-added-scan',
-    name: 'Plex Recently Added Scan',
-    type: 'process',
-    interval: 'minutes',
-    cronSchedule: jobs['plex-recently-added-scan'].schedule,
-    job: schedule.scheduleJob(jobs['plex-recently-added-scan'].schedule, () => {
-      logger.info('Starting scheduled job: Plex Recently Added Scan', {
-        label: 'Jobs',
-      });
-      plexRecentScanner.run();
-    }),
-    running: () => plexRecentScanner.status().running,
-    cancelFn: () => plexRecentScanner.cancel(),
-  });
-
-  // Run full plex scan every 24 hours
-  scheduledJobs.push({
-    id: 'plex-full-scan',
-    name: 'Plex Full Library Scan',
-    type: 'process',
-    interval: 'hours',
-    cronSchedule: jobs['plex-full-scan'].schedule,
-    job: schedule.scheduleJob(jobs['plex-full-scan'].schedule, () => {
-      logger.info('Starting scheduled job: Plex Full Library Scan', {
-        label: 'Jobs',
-      });
-      plexFullScanner.run();
-    }),
-    running: () => plexFullScanner.status().running,
-    cancelFn: () => plexFullScanner.cancel(),
-  });
->>>>>>> 04980f93
 
   // Run watchlist sync every 5 minutes
   scheduledJobs.push({
