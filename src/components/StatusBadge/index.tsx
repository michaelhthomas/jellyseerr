--- conflicted
+++ resolved
@@ -6,12 +6,9 @@
 import { Permission, useUser } from '@app/hooks/useUser';
 import globalMessages from '@app/i18n/globalMessages';
 import { MediaStatus } from '@server/constants/media';
-<<<<<<< HEAD
 import { MediaServerType } from '@server/constants/server';
+import type { DownloadingItem } from '@server/lib/downloadtracker';
 import getConfig from 'next/config';
-=======
-import type { DownloadingItem } from '@server/lib/downloadtracker';
->>>>>>> 3309f77a
 import { defineMessages, useIntl } from 'react-intl';
 
 const messages = defineMessages({
