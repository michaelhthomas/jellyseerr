import { TrashIcon } from '@heroicons/react/outline';
import {
  ChevronLeftIcon,
  ChevronRightIcon,
  InboxInIcon,
  PencilIcon,
  SortDescendingIcon,
  UserAddIcon,
} from '@heroicons/react/solid';
import axios from 'axios';
import { Field, Form, Formik } from 'formik';
import Link from 'next/link';
import { useRouter } from 'next/router';
import React, { useEffect, useState } from 'react';
import { defineMessages, useIntl } from 'react-intl';
import { useToasts } from 'react-toast-notifications';
import useSWR from 'swr';
import * as Yup from 'yup';
import type { UserResultsResponse } from '../../../server/interfaces/api/userInterfaces';
import { hasPermission } from '../../../server/lib/permissions';
import useSettings from '../../hooks/useSettings';
import { useUpdateQueryParams } from '../../hooks/useUpdateQueryParams';
import { Permission, User, UserType, useUser } from '../../hooks/useUser';
import globalMessages from '../../i18n/globalMessages';
import Alert from '../Common/Alert';
import Badge from '../Common/Badge';
import Button from '../Common/Button';
import Header from '../Common/Header';
import LoadingSpinner from '../Common/LoadingSpinner';
import Modal from '../Common/Modal';
import PageTitle from '../Common/PageTitle';
import SensitiveInput from '../Common/SensitiveInput';
import Table from '../Common/Table';
import Transition from '../Transition';
import BulkEditModal from './BulkEditModal';
<<<<<<< HEAD
import PageTitle from '../Common/PageTitle';
import Link from 'next/link';
import type { UserResultsResponse } from '../../../server/interfaces/api/userInterfaces';
import useSettings from '../../hooks/useSettings';
import { MediaServerType } from '../../../server/constants/server';
=======
>>>>>>> 6c30d62b

const messages = defineMessages({
  users: 'Users',
  userlist: 'User List',
  importfromplex: 'Import Users from Plex',
  importfromplexerror: 'Something went wrong while importing users from Plex.',
  importedfromplex:
    '{userCount, plural, one {# new user} other {# new users}} imported from Plex successfully!',
  nouserstoimport: 'No new users to import from Plex.',
  user: 'User',
  totalrequests: 'Requests',
  accounttype: 'Type',
  role: 'Role',
  created: 'Created',
  lastupdated: 'Updated',
  bulkedit: 'Bulk Edit',
  owner: 'Owner',
  admin: 'Admin',
  plexuser: 'Plex User',
  deleteuser: 'Delete User',
  userdeleted: 'User deleted successfully!',
  userdeleteerror: 'Something went wrong while deleting the user.',
  deleteconfirm:
    'Are you sure you want to delete this user? All of their request data will be permanently removed.',
  localuser: 'Local User',
  createlocaluser: 'Create Local User',
  creating: 'Creating…',
  create: 'Create',
  validationpasswordminchars:
    'Password is too short; should be a minimum of 8 characters',
  usercreatedfailed: 'Something went wrong while creating the user.',
  usercreatedfailedexisting:
    'The provided email address is already in use by another user.',
  usercreatedsuccess: 'User created successfully!',
  displayName: 'Display Name',
  email: 'Email Address',
  password: 'Password',
  passwordinfodescription:
    'Configure an application URL and enable email notifications to allow automatic password generation.',
  autogeneratepassword: 'Automatically Generate Password',
  autogeneratepasswordTip: 'Email a server-generated password to the user',
  validationEmail: 'You must provide a valid email address',
  sortCreated: 'Creation Date',
  sortUpdated: 'Last Updated',
  sortDisplayName: 'Display Name',
  sortRequests: 'Request Count',
  localLoginDisabled:
    'The <strong>Enable Local Sign-In</strong> setting is currently disabled.',
});

type Sort = 'created' | 'updated' | 'requests' | 'displayname';

const UserList: React.FC = () => {
  const intl = useIntl();
  const router = useRouter();
  const settings = useSettings();
  const { addToast } = useToasts();
  const { user: currentUser, hasPermission: currentHasPermission } = useUser();
  const [currentSort, setCurrentSort] = useState<Sort>('created');
  const [currentPageSize, setCurrentPageSize] = useState<number>(10);

  const page = router.query.page ? Number(router.query.page) : 1;
  const pageIndex = page - 1;
  const updateQueryParams = useUpdateQueryParams({ page: page.toString() });

  const { data, error, revalidate } = useSWR<UserResultsResponse>(
    `/api/v1/user?take=${currentPageSize}&skip=${
      pageIndex * currentPageSize
    }&sort=${currentSort}`
  );

  const [isDeleting, setDeleting] = useState(false);
  const [isImporting, setImporting] = useState(false);
  const [deleteModal, setDeleteModal] = useState<{
    isOpen: boolean;
    user?: User;
  }>({
    isOpen: false,
  });
  const [createModal, setCreateModal] = useState<{
    isOpen: boolean;
  }>({
    isOpen: false,
  });
  const [showBulkEditModal, setShowBulkEditModal] = useState(false);
  const [selectedUsers, setSelectedUsers] = useState<number[]>([]);

  useEffect(() => {
    const filterString = window.localStorage.getItem('ul-filter-settings');

    if (filterString) {
      const filterSettings = JSON.parse(filterString);

      setCurrentSort(filterSettings.currentSort);
      setCurrentPageSize(filterSettings.currentPageSize);
    }
  }, []);

  useEffect(() => {
    window.localStorage.setItem(
      'ul-filter-settings',
      JSON.stringify({
        currentSort,
        currentPageSize,
      })
    );
  }, [currentSort, currentPageSize]);

  const isUserPermsEditable = (userId: number) =>
    userId !== 1 && userId !== currentUser?.id;
  const isAllUsersSelected = () => {
    return (
      selectedUsers.length ===
      data?.results.filter((user) => user.id !== currentUser?.id).length
    );
  };
  const isUserSelected = (userId: number) => selectedUsers.includes(userId);
  const toggleAllUsers = () => {
    if (
      data &&
      selectedUsers.length >= 0 &&
      selectedUsers.length < data?.results.length - 1
    ) {
      setSelectedUsers(
        data.results
          .filter((user) => isUserPermsEditable(user.id))
          .map((u) => u.id)
      );
    } else {
      setSelectedUsers([]);
    }
  };
  const toggleUser = (userId: number) => {
    if (selectedUsers.includes(userId)) {
      setSelectedUsers((users) => users.filter((u) => u !== userId));
    } else {
      setSelectedUsers((users) => [...users, userId]);
    }
  };

  const deleteUser = async () => {
    setDeleting(true);

    try {
      await axios.delete(`/api/v1/user/${deleteModal.user?.id}`);

      addToast(intl.formatMessage(messages.userdeleted), {
        autoDismiss: true,
        appearance: 'success',
      });
      setDeleteModal({ isOpen: false });
    } catch (e) {
      addToast(intl.formatMessage(messages.userdeleteerror), {
        autoDismiss: true,
        appearance: 'error',
      });
    } finally {
      setDeleting(false);
      revalidate();
    }
  };

  const importFromPlex = async () => {
    setImporting(true);

    try {
      const { data: createdUsers } = await axios.post(
        '/api/v1/user/import-from-plex'
      );
      addToast(
        createdUsers.length
          ? intl.formatMessage(messages.importedfromplex, {
              userCount: createdUsers.length,
            })
          : intl.formatMessage(messages.nouserstoimport),
        {
          autoDismiss: true,
          appearance: 'success',
        }
      );
    } catch (e) {
      addToast(intl.formatMessage(messages.importfromplexerror), {
        autoDismiss: true,
        appearance: 'error',
      });
    } finally {
      revalidate();
      setImporting(false);
    }
  };

  if (!data && !error) {
    return <LoadingSpinner />;
  }

  const CreateUserSchema = Yup.object().shape({
    email: Yup.string()
      .required(intl.formatMessage(messages.validationEmail))
      .email(intl.formatMessage(messages.validationEmail)),
    password: Yup.lazy((value) =>
      !value
        ? Yup.string()
        : Yup.string().min(
            8,
            intl.formatMessage(messages.validationpasswordminchars)
          )
    ),
  });

  if (!data) {
    return <LoadingSpinner />;
  }

  const hasNextPage = data.pageInfo.pages > pageIndex + 1;
  const hasPrevPage = pageIndex > 0;

  const passwordGenerationEnabled =
    settings.currentSettings.applicationUrl &&
    settings.currentSettings.emailEnabled;

  return (
    <>
      <PageTitle title={intl.formatMessage(messages.users)} />
      <Transition
        enter="opacity-0 transition duration-300"
        enterFrom="opacity-0"
        enterTo="opacity-100"
        leave="opacity-100 transition duration-300"
        leaveFrom="opacity-100"
        leaveTo="opacity-0"
        show={deleteModal.isOpen}
      >
        <Modal
          onOk={() => deleteUser()}
          okText={
            isDeleting
              ? intl.formatMessage(globalMessages.deleting)
              : intl.formatMessage(globalMessages.delete)
          }
          okDisabled={isDeleting}
          okButtonType="danger"
          onCancel={() => setDeleteModal({ isOpen: false })}
          title={intl.formatMessage(messages.deleteuser)}
          iconSvg={<TrashIcon />}
        >
          {intl.formatMessage(messages.deleteconfirm)}
        </Modal>
      </Transition>

      <Transition
        enter="opacity-0 transition duration-300"
        enterFrom="opacity-0"
        enterTo="opacity-100"
        leave="opacity-100 transition duration-300"
        leaveFrom="opacity-100"
        leaveTo="opacity-0"
        show={createModal.isOpen}
      >
        <Formik
          initialValues={{
            displayName: '',
            email: '',
            password: '',
            genpassword: false,
          }}
          validationSchema={CreateUserSchema}
          onSubmit={async (values) => {
            try {
              await axios.post('/api/v1/user', {
                username: values.displayName,
                email: values.email,
                password: values.genpassword ? null : values.password,
              });
              addToast(intl.formatMessage(messages.usercreatedsuccess), {
                appearance: 'success',
                autoDismiss: true,
              });
              setCreateModal({ isOpen: false });
            } catch (e) {
              addToast(
                intl.formatMessage(
                  e.response.data.errors?.includes('USER_EXISTS')
                    ? messages.usercreatedfailedexisting
                    : messages.usercreatedfailed
                ),
                {
                  appearance: 'error',
                  autoDismiss: true,
                }
              );
            } finally {
              revalidate();
            }
          }}
        >
          {({
            errors,
            touched,
            isSubmitting,
            values,
            isValid,
            setFieldValue,
            handleSubmit,
          }) => {
            return (
              <Modal
                title={intl.formatMessage(messages.createlocaluser)}
                iconSvg={<UserAddIcon />}
                onOk={() => handleSubmit()}
                okText={
                  isSubmitting
                    ? intl.formatMessage(messages.creating)
                    : intl.formatMessage(messages.create)
                }
                okDisabled={isSubmitting || !isValid}
                okButtonType="primary"
                onCancel={() => setCreateModal({ isOpen: false })}
              >
                {!settings.currentSettings.localLogin && (
                  <Alert
                    title={intl.formatMessage(messages.localLoginDisabled, {
                      strong: function strong(msg) {
                        return (
                          <strong className="font-semibold text-yellow-100">
                            {msg}
                          </strong>
                        );
                      },
                    })}
                    type="warning"
                  />
                )}
                {currentHasPermission(Permission.MANAGE_SETTINGS) &&
                  !passwordGenerationEnabled && (
                    <Alert
                      title={intl.formatMessage(
                        messages.passwordinfodescription
                      )}
                      type="info"
                    />
                  )}
                <Form className="section">
                  <div className="form-row">
                    <label htmlFor="displayName" className="text-label">
                      {intl.formatMessage(messages.displayName)}
                    </label>
                    <div className="form-input">
                      <div className="form-input-field">
                        <Field
                          id="displayName"
                          name="displayName"
                          type="text"
                        />
                      </div>
                    </div>
                  </div>
                  <div className="form-row">
                    <label htmlFor="email" className="text-label">
                      {intl.formatMessage(messages.email)}
                      <span className="label-required">*</span>
                    </label>
                    <div className="form-input">
                      <div className="form-input-field">
                        <Field
                          id="email"
                          name="email"
                          type="text"
                          inputMode="email"
                        />
                      </div>
                      {errors.email && touched.email && (
                        <div className="error">{errors.email}</div>
                      )}
                    </div>
                  </div>
                  <div
                    className={`form-row ${
                      passwordGenerationEnabled ? '' : 'opacity-50'
                    }`}
                  >
                    <label htmlFor="genpassword" className="checkbox-label">
                      {intl.formatMessage(messages.autogeneratepassword)}
                      <span className="label-tip">
                        {intl.formatMessage(messages.autogeneratepasswordTip)}
                      </span>
                    </label>
                    <div className="form-input">
                      <Field
                        type="checkbox"
                        id="genpassword"
                        name="genpassword"
                        disabled={!passwordGenerationEnabled}
                        onClick={() => setFieldValue('password', '')}
                      />
                    </div>
                  </div>
                  <div
                    className={`form-row ${
                      values.genpassword ? 'opacity-50' : ''
                    }`}
                  >
                    <label htmlFor="password" className="text-label">
                      {intl.formatMessage(messages.password)}
                      {!values.genpassword && (
                        <span className="label-required">*</span>
                      )}
                    </label>
                    <div className="form-input">
                      <div className="form-input-field">
                        <SensitiveInput
                          as="field"
                          id="password"
                          name="password"
                          type="password"
                          autoComplete="new-password"
                          disabled={values.genpassword}
                        />
                      </div>
                      {errors.password && touched.password && (
                        <div className="error">{errors.password}</div>
                      )}
                    </div>
                  </div>
                </Form>
              </Modal>
            );
          }}
        </Formik>
      </Transition>

      <Transition
        enter="opacity-0 transition duration-300"
        enterFrom="opacity-0"
        enterTo="opacity-100"
        leave="opacity-100 transition duration-300"
        leaveFrom="opacity-100"
        leaveTo="opacity-0"
        show={showBulkEditModal}
      >
        <BulkEditModal
          onCancel={() => setShowBulkEditModal(false)}
          onComplete={() => {
            setShowBulkEditModal(false);
            revalidate();
          }}
          selectedUserIds={selectedUsers}
          users={data.results}
        />
      </Transition>

      <div className="flex flex-col justify-between lg:items-end lg:flex-row">
        <Header>{intl.formatMessage(messages.userlist)}</Header>
        <div className="flex flex-col flex-grow mt-2 lg:flex-row lg:flex-grow-0">
          <div className="flex flex-col justify-between flex-grow mb-2 sm:flex-row lg:mb-0 lg:flex-grow-0">
            <Button
              className="flex-grow mb-2 sm:mb-0 sm:mr-2 outline"
              buttonType="primary"
              onClick={() => setCreateModal({ isOpen: true })}
            >
              <UserAddIcon />
              <span>{intl.formatMessage(messages.createlocaluser)}</span>
            </Button>
<<<<<<< HEAD
            {settings.currentSettings.mediaServerType ==
              MediaServerType.PLEX && (
              <Button
                className="flex-grow outline lg:mr-2"
                buttonType="primary"
                disabled={isImporting}
                onClick={() => importFromPlex()}
              >
                {intl.formatMessage(messages.importfromplex)}
              </Button>
            )}
=======
            <Button
              className="flex-grow outline lg:mr-2"
              buttonType="primary"
              disabled={isImporting}
              onClick={() => importFromPlex()}
            >
              <InboxInIcon />
              <span>{intl.formatMessage(messages.importfromplex)}</span>
            </Button>
>>>>>>> 6c30d62b
          </div>
          <div className="flex flex-grow mb-2 lg:mb-0 lg:flex-grow-0">
            <span className="inline-flex items-center px-3 text-sm text-gray-100 bg-gray-800 border border-r-0 border-gray-500 cursor-default rounded-l-md">
              <SortDescendingIcon className="w-6 h-6" />
            </span>
            <select
              id="sort"
              name="sort"
              onChange={(e) => {
                setCurrentSort(e.target.value as Sort);
                router.push(router.pathname);
              }}
              value={currentSort}
              className="rounded-r-only"
            >
              <option value="created">
                {intl.formatMessage(messages.sortCreated)}
              </option>
              <option value="updated">
                {intl.formatMessage(messages.sortUpdated)}
              </option>
              <option value="requests">
                {intl.formatMessage(messages.sortRequests)}
              </option>
              <option value="displayname">
                {intl.formatMessage(messages.sortDisplayName)}
              </option>
            </select>
          </div>
        </div>
      </div>
      <Table>
        <thead>
          <tr>
            <Table.TH>
              {(data.results ?? []).length > 1 && (
                <input
                  type="checkbox"
                  id="selectAll"
                  name="selectAll"
                  checked={isAllUsersSelected()}
                  onChange={() => {
                    toggleAllUsers();
                  }}
                />
              )}
            </Table.TH>
            <Table.TH>{intl.formatMessage(messages.user)}</Table.TH>
            <Table.TH>{intl.formatMessage(messages.totalrequests)}</Table.TH>
            <Table.TH>{intl.formatMessage(messages.accounttype)}</Table.TH>
            <Table.TH>{intl.formatMessage(messages.role)}</Table.TH>
            <Table.TH>{intl.formatMessage(messages.created)}</Table.TH>
            <Table.TH>{intl.formatMessage(messages.lastupdated)}</Table.TH>
            <Table.TH className="text-right">
              {(data.results ?? []).length > 1 && (
                <Button
                  buttonType="warning"
                  onClick={() => setShowBulkEditModal(true)}
                  disabled={selectedUsers.length === 0}
                >
                  <PencilIcon />
                  <span>{intl.formatMessage(messages.bulkedit)}</span>
                </Button>
              )}
            </Table.TH>
          </tr>
        </thead>
        <Table.TBody>
          {data?.results.map((user) => (
            <tr key={`user-list-${user.id}`}>
              <Table.TD>
                {isUserPermsEditable(user.id) && (
                  <input
                    type="checkbox"
                    id={`user-list-select-${user.id}`}
                    name={`user-list-select-${user.id}`}
                    checked={isUserSelected(user.id)}
                    onChange={() => {
                      toggleUser(user.id);
                    }}
                  />
                )}
              </Table.TD>
              <Table.TD>
                <div className="flex items-center">
                  <Link href={`/users/${user.id}`}>
                    <a className="flex-shrink-0 w-10 h-10">
                      <img
                        className="w-10 h-10 rounded-full"
                        src={user.avatar}
                        alt=""
                      />
                    </a>
                  </Link>
                  <div className="ml-4">
                    <Link href={`/users/${user.id}`}>
                      <a className="text-base font-bold leading-5 transition duration-300 hover:underline">
                        {user.displayName}
                      </a>
                    </Link>
                    {user.displayName.toLowerCase() !== user.email && (
                      <div className="text-sm leading-5 text-gray-300">
                        {user.email}
                      </div>
                    )}
                  </div>
                </div>
              </Table.TD>
              <Table.TD>
                {user.id === currentUser?.id ||
                currentHasPermission(
                  [Permission.MANAGE_REQUESTS, Permission.REQUEST_VIEW],
                  { type: 'or' }
                ) ? (
                  <Link href={`/users/${user.id}/requests`}>
                    <a className="text-sm leading-5 transition duration-300 hover:underline">
                      {user.requestCount}
                    </a>
                  </Link>
                ) : (
                  user.requestCount
                )}
              </Table.TD>
              <Table.TD>
                {user.userType === UserType.PLEX ? (
                  <Badge badgeType="warning">
                    {intl.formatMessage(messages.plexuser)}
                  </Badge>
                ) : (
                  <Badge badgeType="default">
                    {intl.formatMessage(messages.localuser)}
                  </Badge>
                )}
              </Table.TD>
              <Table.TD>
                {user.id === 1
                  ? intl.formatMessage(messages.owner)
                  : hasPermission(Permission.ADMIN, user.permissions)
                  ? intl.formatMessage(messages.admin)
                  : intl.formatMessage(messages.user)}
              </Table.TD>
              <Table.TD>
                {intl.formatDate(user.createdAt, {
                  year: 'numeric',
                  month: 'long',
                  day: 'numeric',
                })}
              </Table.TD>
              <Table.TD>
                {intl.formatDate(user.updatedAt, {
                  year: 'numeric',
                  month: 'long',
                  day: 'numeric',
                })}
              </Table.TD>
              <Table.TD alignText="right">
                <Button
                  buttonType="warning"
                  disabled={user.id === 1 && currentUser?.id !== 1}
                  className="mr-2"
                  onClick={() =>
                    router.push(
                      '/users/[userId]/settings',
                      `/users/${user.id}/settings`
                    )
                  }
                >
                  {intl.formatMessage(globalMessages.edit)}
                </Button>
                <Button
                  buttonType="danger"
                  disabled={
                    user.id === 1 ||
                    (currentUser?.id !== 1 &&
                      hasPermission(Permission.ADMIN, user.permissions))
                  }
                  onClick={() => setDeleteModal({ isOpen: true, user })}
                >
                  {intl.formatMessage(globalMessages.delete)}
                </Button>
              </Table.TD>
            </tr>
          ))}
          <tr className="bg-gray-700">
            <Table.TD colSpan={8} noPadding>
              <nav
                className="flex flex-col items-center w-screen px-6 py-3 space-x-4 space-y-3 sm:space-y-0 sm:flex-row lg:w-full"
                aria-label="Pagination"
              >
                <div className="hidden lg:flex lg:flex-1">
                  <p className="text-sm">
                    {data.results.length > 0 &&
                      intl.formatMessage(globalMessages.showingresults, {
                        from: pageIndex * currentPageSize + 1,
                        to:
                          data.results.length < currentPageSize
                            ? pageIndex * currentPageSize + data.results.length
                            : (pageIndex + 1) * currentPageSize,
                        total: data.pageInfo.results,
                        strong: function strong(msg) {
                          return <span className="font-medium">{msg}</span>;
                        },
                      })}
                  </p>
                </div>
                <div className="flex justify-center sm:flex-1 sm:justify-start lg:justify-center">
                  <span className="items-center -mt-3 text-sm sm:-ml-4 lg:ml-0 sm:mt-0">
                    {intl.formatMessage(globalMessages.resultsperpage, {
                      pageSize: (
                        <select
                          id="pageSize"
                          name="pageSize"
                          onChange={(e) => {
                            setCurrentPageSize(Number(e.target.value));
                            router
                              .push(router.pathname)
                              .then(() => window.scrollTo(0, 0));
                          }}
                          value={currentPageSize}
                          className="inline short"
                        >
                          <option value="5">5</option>
                          <option value="10">10</option>
                          <option value="25">25</option>
                          <option value="50">50</option>
                          <option value="100">100</option>
                        </select>
                      ),
                    })}
                  </span>
                </div>
                <div className="flex justify-center flex-auto space-x-2 sm:justify-end sm:flex-1">
                  <Button
                    disabled={!hasPrevPage}
                    onClick={() =>
                      updateQueryParams('page', (page - 1).toString())
                    }
                  >
                    <ChevronLeftIcon />
                    <span>{intl.formatMessage(globalMessages.previous)}</span>
                  </Button>
                  <Button
                    disabled={!hasNextPage}
                    onClick={() =>
                      updateQueryParams('page', (page + 1).toString())
                    }
                  >
                    <span>{intl.formatMessage(globalMessages.next)}</span>
                    <ChevronRightIcon />
                  </Button>
                </div>
              </nav>
            </Table.TD>
          </tr>
        </Table.TBody>
      </Table>
    </>
  );
};

export default UserList;<|MERGE_RESOLUTION|>--- conflicted
+++ resolved
@@ -2,7 +2,6 @@
 import {
   ChevronLeftIcon,
   ChevronRightIcon,
-  InboxInIcon,
   PencilIcon,
   SortDescendingIcon,
   UserAddIcon,
@@ -16,6 +15,7 @@
 import { useToasts } from 'react-toast-notifications';
 import useSWR from 'swr';
 import * as Yup from 'yup';
+import { MediaServerType } from '../../../server/constants/server';
 import type { UserResultsResponse } from '../../../server/interfaces/api/userInterfaces';
 import { hasPermission } from '../../../server/lib/permissions';
 import useSettings from '../../hooks/useSettings';
@@ -33,14 +33,6 @@
 import Table from '../Common/Table';
 import Transition from '../Transition';
 import BulkEditModal from './BulkEditModal';
-<<<<<<< HEAD
-import PageTitle from '../Common/PageTitle';
-import Link from 'next/link';
-import type { UserResultsResponse } from '../../../server/interfaces/api/userInterfaces';
-import useSettings from '../../hooks/useSettings';
-import { MediaServerType } from '../../../server/constants/server';
-=======
->>>>>>> 6c30d62b
 
 const messages = defineMessages({
   users: 'Users',
@@ -503,7 +495,6 @@
               <UserAddIcon />
               <span>{intl.formatMessage(messages.createlocaluser)}</span>
             </Button>
-<<<<<<< HEAD
             {settings.currentSettings.mediaServerType ==
               MediaServerType.PLEX && (
               <Button
@@ -515,17 +506,6 @@
                 {intl.formatMessage(messages.importfromplex)}
               </Button>
             )}
-=======
-            <Button
-              className="flex-grow outline lg:mr-2"
-              buttonType="primary"
-              disabled={isImporting}
-              onClick={() => importFromPlex()}
-            >
-              <InboxInIcon />
-              <span>{intl.formatMessage(messages.importfromplex)}</span>
-            </Button>
->>>>>>> 6c30d62b
           </div>
           <div className="flex flex-grow mb-2 lg:mb-0 lg:flex-grow-0">
             <span className="inline-flex items-center px-3 text-sm text-gray-100 bg-gray-800 border border-r-0 border-gray-500 cursor-default rounded-l-md">
