--- conflicted
+++ resolved
@@ -62,11 +62,7 @@
   public plexUsername?: string;
 
   @Column({ nullable: true })
-<<<<<<< HEAD
-  public jellyfinUsername: string;
-=======
   public jellyfinUsername?: string;
->>>>>>> 54067e04
 
   @Column({ nullable: true })
   public username?: string;
@@ -250,12 +246,7 @@
   @AfterLoad()
   public setDisplayName(): void {
     this.displayName =
-<<<<<<< HEAD
-      this.username || this.plexUsername || this.jellyfinUsername;
-    this.displayName = this.username || this.plexUsername || this.email;
-=======
       this.username || this.plexUsername || this.jellyfinUsername || this.email;
->>>>>>> 54067e04
   }
 
   public async getQuota(): Promise<QuotaResponse> {
