--- conflicted
+++ resolved
@@ -39,11 +39,6 @@
 export interface JellyfinSettings {
   name: string;
   hostname?: string;
-<<<<<<< HEAD
-  libraries: Library[];
-  serverId: string;
-}
-=======
   externalHostname?: string;
   libraries: Library[];
   serverId: string;
@@ -56,7 +51,6 @@
   apiKey?: string;
   externalUrl?: string;
 }
->>>>>>> 54067e04
 
 export interface DVRSettings {
   id: number;
@@ -275,10 +269,7 @@
   main: MainSettings;
   plex: PlexSettings;
   jellyfin: JellyfinSettings;
-<<<<<<< HEAD
-=======
   tautulli: TautulliSettings;
->>>>>>> 54067e04
   radarr: RadarrSettings[];
   sonarr: SonarrSettings[];
   public: PublicSettings;
@@ -329,17 +320,11 @@
       jellyfin: {
         name: '',
         hostname: '',
-<<<<<<< HEAD
-        libraries: [],
-        serverId: '',
-      },
-=======
         externalHostname: '',
         libraries: [],
         serverId: '',
       },
       tautulli: {},
->>>>>>> 54067e04
       radarr: [],
       sonarr: [],
       public: {
@@ -357,7 +342,7 @@
               ignoreTls: false,
               requireTls: false,
               allowSelfSigned: false,
-              senderName: 'Jellyseerr',
+              senderName: 'Overseerr',
             },
           },
           discord: {
@@ -489,8 +474,6 @@
     this.data.jellyfin = data;
   }
 
-<<<<<<< HEAD
-=======
   get tautulli(): TautulliSettings {
     return this.data.tautulli;
   }
@@ -499,7 +482,6 @@
     this.data.tautulli = data;
   }
 
->>>>>>> 54067e04
   get radarr(): RadarrSettings[] {
     return this.data.radarr;
   }
