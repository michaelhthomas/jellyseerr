--- conflicted
+++ resolved
@@ -38,7 +38,7 @@
 
 export interface JellyfinSettings {
   name: string;
-  hostname?: string;
+  hostname: string;
   externalHostname?: string;
   libraries: Library[];
   serverId: string;
@@ -262,12 +262,9 @@
   | 'sonarr-scan'
   | 'download-sync'
   | 'download-sync-reset'
-<<<<<<< HEAD
   | 'jellyfin-recently-added-sync'
-  | 'jellyfin-full-sync';
-=======
+  | 'jellyfin-full-sync'
   | 'image-cache-cleanup';
->>>>>>> 76a7ceb7
 
 interface AllSettings {
   clientId: string;
@@ -444,16 +441,14 @@
         'download-sync-reset': {
           schedule: '0 0 1 * * *',
         },
-<<<<<<< HEAD
         'jellyfin-recently-added-sync': {
           schedule: '0 */5 * * * *',
         },
         'jellyfin-full-sync': {
           schedule: '0 0 3 * * *',
-=======
+        },
         'image-cache-cleanup': {
           schedule: '0 0 5 * * *',
->>>>>>> 76a7ceb7
         },
       },
     };
